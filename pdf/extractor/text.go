--- conflicted
+++ resolved
@@ -441,11 +441,7 @@
 			(*to.fontStack)[len(*to.fontStack)-1] = font
 		}
 	} else if err == model.ErrFontNotSupported {
-<<<<<<< HEAD
-		// TODO: Do we need to handle this case in a special way?
-=======
-		// XXX(peterwilliams97): Do we need to handle this case in a special way?
->>>>>>> c70b66a0
+		// TODO(peterwilliams97): Do we need to handle this case in a special way?
 		return err
 	} else {
 		return err
