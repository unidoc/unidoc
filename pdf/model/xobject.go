/*
 * This file is subject to the terms and conditions defined in
 * file 'LICENSE.md', which is part of this source code package.
 */

package model

import (
	"errors"

	"github.com/unidoc/unidoc/common"
	. "github.com/unidoc/unidoc/pdf/core"
)

// XObjectForm (Table 95 in 8.10.2).
type XObjectForm struct {
	Filter StreamEncoder

	FormType      PdfObject
	BBox          PdfObject
	Matrix        PdfObject
	Resources     *PdfPageResources
	Group         PdfObject
	Ref           PdfObject
	MetaData      PdfObject
	PieceInfo     PdfObject
	LastModified  PdfObject
	StructParent  PdfObject
	StructParents PdfObject
	OPI           PdfObject
	OC            PdfObject
	Name          PdfObject

	// Stream data.
	Stream []byte
	// Primitive
	primitive *PdfObjectStream
}

// Create a brand new XObject Form. Creates a new underlying PDF object stream primitive.
func NewXObjectForm() *XObjectForm {
	xobj := &XObjectForm{}
	stream := &PdfObjectStream{}
	stream.PdfObjectDictionary = MakeDict()
	xobj.primitive = stream
	return xobj
}

// Build the Form XObject from a stream object.
// XXX: Should this be exposed? Consider different access points.
func NewXObjectFormFromStream(stream *PdfObjectStream) (*XObjectForm, error) {
	form := &XObjectForm{}
	form.primitive = stream

	dict := *(stream.PdfObjectDictionary)

	encoder, err := NewEncoderFromStream(stream)
	if err != nil {
		return nil, err
	}
	form.Filter = encoder

	if obj := dict.Get("Subtype"); obj != nil {
		name, ok := obj.(*PdfObjectName)
		if !ok {
			return nil, errors.New("Type error")
		}
		if *name != "Form" {
			common.Log.Debug("Invalid form subtype")
			return nil, errors.New("Invalid form subtype")
		}
	}

	if obj := dict.Get("FormType"); obj != nil {
		form.FormType = obj
	}
	if obj := dict.Get("BBox"); obj != nil {
		form.BBox = obj
	}
	if obj := dict.Get("Matrix"); obj != nil {
		form.Matrix = obj
	}
	if obj := dict.Get("Resources"); obj != nil {
		obj = TraceToDirectObject(obj)
		d, ok := obj.(*PdfObjectDictionary)
		if !ok {
			common.Log.Debug("Invalid XObject Form Resources object, pointing to non-dictionary")
			return nil, errors.New("Type check error")
		}
		res, err := NewPdfPageResourcesFromDict(d)
		if err != nil {
			common.Log.Debug("Failed getting form resources")
			return nil, err
		}
		form.Resources = res
		common.Log.Trace("Form resources: %#v", form.Resources)
	}

	form.Group = dict.Get("Group")
	form.Ref = dict.Get("Ref")
	form.MetaData = dict.Get("MetaData")
	form.PieceInfo = dict.Get("PieceInfo")
	form.LastModified = dict.Get("LastModified")
	form.StructParent = dict.Get("StructParent")
	form.StructParents = dict.Get("StructParents")
	form.OPI = dict.Get("OPI")
	form.OC = dict.Get("OC")
	form.Name = dict.Get("Name")

	form.Stream = stream.Stream

	return form, nil
}

func (xform *XObjectForm) GetContainingPdfObject() PdfObject {
	return xform.primitive
}

func (xform *XObjectForm) GetContentStream() ([]byte, error) {
	decoded, err := DecodeStream(xform.primitive)
	if err != nil {
		return nil, err
	}

	return decoded, nil
}

// Update the content stream with specified encoding.  If encoding is null, will use the xform.Filter object
// or Raw encoding if not set.
func (xform *XObjectForm) SetContentStream(content []byte, encoder StreamEncoder) error {
	encoded := content

	if encoder == nil {
		if xform.Filter != nil {
			encoder = xform.Filter
		} else {
			encoder = NewRawEncoder()
		}
	}

	enc, err := encoder.EncodeBytes(encoded)
	if err != nil {
		return err
	}
	encoded = enc

	xform.Stream = encoded

	return nil
}

// Return a stream object.
func (xform *XObjectForm) ToPdfObject() PdfObject {
	stream := xform.primitive

	dict := stream.PdfObjectDictionary
	if xform.Filter != nil {
		// Pre-populate the stream dictionary with the encoding related fields.
		dict = xform.Filter.MakeStreamDict()
		stream.PdfObjectDictionary = dict
	}
	dict.Set("Type", MakeName("XObject"))
	dict.Set("Subtype", MakeName("Form"))

	dict.SetIfNotNil("FormType", xform.FormType)
	dict.SetIfNotNil("BBox", xform.BBox)
	dict.SetIfNotNil("Matrix", xform.Matrix)
	if xform.Resources != nil {
		dict.SetIfNotNil("Resources", xform.Resources.ToPdfObject())
	}
	dict.SetIfNotNil("Group", xform.Group)
	dict.SetIfNotNil("Ref", xform.Ref)
	dict.SetIfNotNil("MetaData", xform.MetaData)
	dict.SetIfNotNil("PieceInfo", xform.PieceInfo)
	dict.SetIfNotNil("LastModified", xform.LastModified)
	dict.SetIfNotNil("StructParent", xform.StructParent)
	dict.SetIfNotNil("StructParents", xform.StructParents)
	dict.SetIfNotNil("OPI", xform.OPI)
	dict.SetIfNotNil("OC", xform.OC)
	dict.SetIfNotNil("Name", xform.Name)

	dict.Set("Length", MakeInteger(int64(len(xform.Stream))))
	stream.Stream = xform.Stream

	return stream
}

// XObjectImage (Table 89 in 8.9.5.1).
// Implements PdfModel interface.
type XObjectImage struct {
	//ColorSpace       PdfObject
	Width            *int64
	Height           *int64
	ColorSpace       PdfColorspace
	BitsPerComponent *int64
	Filter           StreamEncoder

	Intent       PdfObject
	ImageMask    PdfObject
	Mask         PdfObject
	Decode       PdfObject
	Interpolate  PdfObject
	Alternatives PdfObject
	SMask        PdfObject
	SMaskInData  PdfObject
	Name         PdfObject // Obsolete. Currently read if available and write if available. Not setting on new created files.
	StructParent PdfObject
	ID           PdfObject
	OPI          PdfObject
	Metadata     PdfObject
	OC           PdfObject
	Stream       []byte
	// Primitive
	primitive *PdfObjectStream
}

func NewXObjectImage() *XObjectImage {
	xobj := &XObjectImage{}
	stream := &PdfObjectStream{}
	stream.PdfObjectDictionary = MakeDict()
	xobj.primitive = stream
	return xobj
}

// Creates a new XObject Image from an image object with default options.
// If encoder is nil, uses raw encoding (none).
func NewXObjectImageFromImage(img *Image, cs PdfColorspace, encoder StreamEncoder) (*XObjectImage, error) {
<<<<<<< HEAD
	xobj := NewXObjectImage()
	return UpdateXObjectImageFromImage(xobj, img, cs, encoder)
}

// UpdateXObjectImageFromImage reates a new XObject Image from an image object with default options except
// that is has the masks from xobjIn
// If encoder is nil, uses raw encoding (none).
func UpdateXObjectImageFromImage(xobjIn *XObjectImage, img *Image, cs PdfColorspace, encoder StreamEncoder) (*XObjectImage, error) {
	xobj := NewXObjectImage()
	xobj.SMask = xobjIn.SMask
	xobj.Mask = xobjIn.Mask
	xobj.ImageMask = xobjIn.ImageMask
=======
	baseXObj := NewXObjectImage()
	return UpdateXObjectImageFromImage(baseXObj, img, cs, encoder)
}

func UpdateXObjectImageFromImage(baseXObj *XObjectImage, img *Image, cs PdfColorspace, encoder StreamEncoder) (*XObjectImage, error) {
	dupObj := *baseXObj
	xobj := &dupObj
>>>>>>> 4a20c56d

	if encoder == nil {
		encoder = NewRawEncoder()
	}

	encoded, err := encoder.EncodeBytes(img.Data)
	if err != nil {
		common.Log.Debug("Error with encoding: %v", err)
		return nil, err
	}

	xobj.Filter = encoder
	xobj.Stream = encoded

	// Width and height.
	imWidth := img.Width
	imHeight := img.Height
	xobj.Width = &imWidth
	xobj.Height = &imHeight

	// Bits.
	xobj.BitsPerComponent = &img.BitsPerComponent

	// Guess colorspace if not explicitly set.
	if cs == nil {
		if img.ColorComponents == 1 {
			xobj.ColorSpace = NewPdfColorspaceDeviceGray()
		} else if img.ColorComponents == 3 {
			xobj.ColorSpace = NewPdfColorspaceDeviceRGB()
		} else if img.ColorComponents == 4 {
			xobj.ColorSpace = NewPdfColorspaceDeviceCMYK()
		} else {
			return nil, errors.New("Colorspace undefined")
		}
	} else {
		xobj.ColorSpace = cs
	}

	if img.hasAlpha {
		// Add the alpha channel information as a stencil mask (SMask).
		// Has same width and height as original and stored in same
		// bits per component (1 component, hence the DeviceGray channel).
		smask := NewXObjectImage()
		smask.Filter = encoder
		encoded, err := encoder.EncodeBytes(img.alphaData)
		if err != nil {
			common.Log.Debug("Error with encoding: %v", err)
			return nil, err
		}
		smask.Stream = encoded
		smask.BitsPerComponent = &img.BitsPerComponent
		smask.Width = &img.Width
		smask.Height = &img.Height
		smask.ColorSpace = NewPdfColorspaceDeviceGray()
		xobj.SMask = smask.ToPdfObject()
	}

	return xobj, nil
}

// Build the image xobject from a stream object.
// An image dictionary is the dictionary portion of a stream object representing an image XObject.
func NewXObjectImageFromStream(stream *PdfObjectStream) (*XObjectImage, error) {
	img := &XObjectImage{}
	img.primitive = stream

	dict := *(stream.PdfObjectDictionary)

	encoder, err := NewEncoderFromStream(stream)
	if err != nil {
		return nil, err
	}
	img.Filter = encoder

	if obj := TraceToDirectObject(dict.Get("Width")); obj != nil {
		iObj, ok := obj.(*PdfObjectInteger)
		if !ok {
			return nil, errors.New("Invalid image width object")
		}
		iVal := int64(*iObj)
		img.Width = &iVal
	} else {
		return nil, errors.New("Width missing")
	}

	if obj := TraceToDirectObject(dict.Get("Height")); obj != nil {
		iObj, ok := obj.(*PdfObjectInteger)
		if !ok {
			return nil, errors.New("Invalid image height object")
		}
		iVal := int64(*iObj)
		img.Height = &iVal
	} else {
		return nil, errors.New("Height missing")
	}

	if obj := TraceToDirectObject(dict.Get("ColorSpace")); obj != nil {
		cs, err := NewPdfColorspaceFromPdfObject(obj)
		if err != nil {
			return nil, err
		}
		img.ColorSpace = cs
	} else {
		// If not specified, assume gray..
		common.Log.Debug("XObject Image colorspace not specified - assuming 1 color component")
		img.ColorSpace = NewPdfColorspaceDeviceGray()
	}

	if obj := TraceToDirectObject(dict.Get("BitsPerComponent")); obj != nil {
		iObj, ok := obj.(*PdfObjectInteger)
		if !ok {
			return nil, errors.New("Invalid image height object")
		}
		iVal := int64(*iObj)
		img.BitsPerComponent = &iVal
	}

	img.Intent = dict.Get("Intent")
	img.ImageMask = dict.Get("ImageMask")
	img.Mask = dict.Get("Mask")
	img.Decode = dict.Get("Decode")
	img.Interpolate = dict.Get("Interpolate")
	img.Alternatives = dict.Get("Alternatives")
	img.SMask = dict.Get("SMask")
	img.SMaskInData = dict.Get("SMaskInData")
	img.Name = dict.Get("Name")
	img.StructParent = dict.Get("StructParent")
	img.ID = dict.Get("ID")
	img.OPI = dict.Get("OPI")
	img.Metadata = dict.Get("Metadata")
	img.OC = dict.Get("OC")

	img.Stream = stream.Stream

	return img, nil
}

// Update XObject Image with new image data.
func (ximg *XObjectImage) SetImage(img *Image, cs PdfColorspace) error {
	encoded, err := ximg.Filter.EncodeBytes(img.Data)
	if err != nil {
		return err
	}

	ximg.Stream = encoded

	// Width, height and bits.
	ximg.Width = &img.Width
	ximg.Height = &img.Height
	ximg.BitsPerComponent = &img.BitsPerComponent

	// Guess colorspace if not explicitly set.
	if cs == nil {
		if img.ColorComponents == 1 {
			ximg.ColorSpace = NewPdfColorspaceDeviceGray()
		} else if img.ColorComponents == 3 {
			ximg.ColorSpace = NewPdfColorspaceDeviceRGB()
		} else if img.ColorComponents == 4 {
			ximg.ColorSpace = NewPdfColorspaceDeviceCMYK()
		} else {
			return errors.New("Colorspace undefined")
		}
	} else {
		ximg.ColorSpace = cs
	}

	return nil
}

// Set compression filter.  Decodes with current filter sets and encodes the data with the new filter.
func (ximg *XObjectImage) SetFilter(encoder StreamEncoder) error {
	encoded := ximg.Stream
	decoded, err := ximg.Filter.DecodeBytes(encoded)
	if err != nil {
		return err
	}

	ximg.Filter = encoder
	encoded, err = encoder.EncodeBytes(decoded)
	if err != nil {
		return err
	}

	ximg.Stream = encoded
	return nil
}

// This will convert to an Image which can be transformed or saved out.
// The image data is decoded and the Image returned.
func (ximg *XObjectImage) ToImage() (*Image, error) {
	image := &Image{}

	if ximg.Height == nil {
		return nil, errors.New("Height attribute missing")
	}
	image.Height = *ximg.Height

	if ximg.Width == nil {
		return nil, errors.New("Width attribute missing")
	}
	image.Width = *ximg.Width

	if ximg.BitsPerComponent == nil {
		return nil, errors.New("Bits per component missing")
	}
	image.BitsPerComponent = *ximg.BitsPerComponent

	image.ColorComponents = ximg.ColorSpace.GetNumComponents()

	decoded, err := DecodeStream(ximg.primitive)
	if err != nil {
		return nil, err
	}
	image.Data = decoded

	if ximg.Decode != nil {
		darr, ok := ximg.Decode.(*PdfObjectArray)
		if !ok {
			common.Log.Debug("Invalid Decode object")
			return nil, errors.New("Invalid type")
		}
		decode, err := darr.ToFloat64Array()
		if err != nil {
			return nil, err
		}
		image.decode = decode
	}

	return image, nil
}

func (ximg *XObjectImage) GetContainingPdfObject() PdfObject {
	return ximg.primitive
}

// Return a stream object.
func (ximg *XObjectImage) ToPdfObject() PdfObject {
	stream := ximg.primitive

	dict := stream.PdfObjectDictionary
	if ximg.Filter != nil {
		//dict.Set("Filter", ximg.Filter)
		// Pre-populate the stream dictionary with the
		// encoding related fields.
		dict = ximg.Filter.MakeStreamDict()
		stream.PdfObjectDictionary = dict
	}
	dict.Set("Type", MakeName("XObject"))
	dict.Set("Subtype", MakeName("Image"))
	dict.Set("Width", MakeInteger(*(ximg.Width)))
	dict.Set("Height", MakeInteger(*(ximg.Height)))

	if ximg.BitsPerComponent != nil {
		dict.Set("BitsPerComponent", MakeInteger(*(ximg.BitsPerComponent)))
	}

	if ximg.ColorSpace != nil {
		dict.SetIfNotNil("ColorSpace", ximg.ColorSpace.ToPdfObject())
	}
	dict.SetIfNotNil("Intent", ximg.Intent)
	dict.SetIfNotNil("ImageMask", ximg.ImageMask)
	dict.SetIfNotNil("Mask", ximg.Mask)
	dict.SetIfNotNil("Decode", ximg.Decode)
	dict.SetIfNotNil("Interpolate", ximg.Interpolate)
	dict.SetIfNotNil("Alternatives", ximg.Alternatives)
	dict.SetIfNotNil("SMask", ximg.SMask)
	dict.SetIfNotNil("SMaskInData", ximg.SMaskInData)
	dict.SetIfNotNil("Name", ximg.Name)
	dict.SetIfNotNil("StructParent", ximg.StructParent)
	dict.SetIfNotNil("ID", ximg.ID)
	dict.SetIfNotNil("OPI", ximg.OPI)
	dict.SetIfNotNil("Metadata", ximg.Metadata)
	dict.SetIfNotNil("OC", ximg.OC)

	dict.Set("Length", MakeInteger(int64(len(ximg.Stream))))
	stream.Stream = ximg.Stream

	return stream
}<|MERGE_RESOLUTION|>--- conflicted
+++ resolved
@@ -225,7 +225,6 @@
 // Creates a new XObject Image from an image object with default options.
 // If encoder is nil, uses raw encoding (none).
 func NewXObjectImageFromImage(img *Image, cs PdfColorspace, encoder StreamEncoder) (*XObjectImage, error) {
-<<<<<<< HEAD
 	xobj := NewXObjectImage()
 	return UpdateXObjectImageFromImage(xobj, img, cs, encoder)
 }
@@ -234,19 +233,13 @@
 // that is has the masks from xobjIn
 // If encoder is nil, uses raw encoding (none).
 func UpdateXObjectImageFromImage(xobjIn *XObjectImage, img *Image, cs PdfColorspace, encoder StreamEncoder) (*XObjectImage, error) {
-	xobj := NewXObjectImage()
-	xobj.SMask = xobjIn.SMask
-	xobj.Mask = xobjIn.Mask
-	xobj.ImageMask = xobjIn.ImageMask
-=======
-	baseXObj := NewXObjectImage()
-	return UpdateXObjectImageFromImage(baseXObj, img, cs, encoder)
-}
-
-func UpdateXObjectImageFromImage(baseXObj *XObjectImage, img *Image, cs PdfColorspace, encoder StreamEncoder) (*XObjectImage, error) {
-	dupObj := *baseXObj
+	// xobj := NewXObjectImage()
+	// xobj.SMask = xobjIn.SMask
+	// xobj.Mask = xobjIn.Mask
+	// xobj.ImageMask = xobjIn.ImageMask
+
+	dupObj := *xobjIn
 	xobj := &dupObj
->>>>>>> 4a20c56d
 
 	if encoder == nil {
 		encoder = NewRawEncoder()
