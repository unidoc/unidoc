/*
 * This file is subject to the terms and conditions defined in
 * file 'LICENSE.md', which is part of this source code package.
 */

package model_test

import (
	"errors"
	"fmt"
	"io/ioutil"
	"strings"
	"testing"

	"github.com/unidoc/unidoc/common"
	"github.com/unidoc/unidoc/pdf/core"
	"github.com/unidoc/unidoc/pdf/internal/testutils"
	"github.com/unidoc/unidoc/pdf/internal/textencoding"
	"github.com/unidoc/unidoc/pdf/model"
	"github.com/unidoc/unidoc/pdf/model/fonts"
)

func init() {
	common.SetLogger(common.NewConsoleLogger(common.LogLevelDebug))
}

var simpleFontDicts = []string{
	`<< /Type /Font
		/BaseFont /Courier-BoldOblique
		/Subtype /Type1
		>>`,
	`<< /Type /Font
		/BaseFont /Helvetica
		/Subtype /Type1
		/Encoding /WinAnsiEncoding
		>>`,
	`<< /Type /Font
		/BaseFont /Courier
		/Subtype /Type1
		/Encoding /WinAnsiEncoding
		>>`,
	`<< /Type /Font
		/BaseFont /Helvetica-Oblique
		/Subtype /Type1
		/Encoding /WinAnsiEncoding
		>>`,
	`<< /Type /Font
		/Subtype /Type1
		/FirstChar 71
		/LastChar 79
		/Widths [ 778 722 278 500 667 556 833 722 778 ]
		/Encoding /WinAnsiEncoding
		/BaseFont /AOMFKK+Helvetica
		>>`,
	`<< /Type /Font
		/Subtype /Type1
		/FirstChar 71
		/LastChar 79
		/Widths [ 778 722 278 500 667 556 833 722 778 ]
		/Encoding /WinAnsiEncoding
		/BaseFont /PETER+Helvetica
		/FontDescriptor <<
			/Type /FontDescriptor
			/Ascent 718
			/CapHeight 718
			/Descent -207
			/Flags 32
			/FontBBox [ -166 -225 1000 931 ]
			/FontName /PETER+Helvetica
			/ItalicAngle 0
			/StemV 88
			/XHeight 523
			/StemH 88
			/CharSet (/G/O)
			%/FontFile3 19 0 R
			>>
		>>`,
}

var compositeFontDicts = []string{
	`<< /Type /Font
		/Subtype /Type0
		/Encoding /Identity-H
		/DescendantFonts [<<
			/Type /Font
			/Subtype /CIDFontType2
			/BaseFont /FLDOLC+PingFangSC-Regular
			/CIDSystemInfo << /Registry (Adobe) /Ordering (Identity) /Supplement 0 >>
			/W [ ]
			/DW 1000
			/FontDescriptor <<
				/Type /FontDescriptor
				/FontName /FLDOLC+PingFangSC-Regular
				/Flags 4
				/FontBBox [-123 -263 1177 1003]
				/ItalicAngle 0
				/Ascent 972
				/Descent -232
				/CapHeight 864
				/StemV 70
				/XHeight 648
				/StemH 64
				/AvgWidth 1000
				/MaxWidth 1300
				% /FontFile3 182 0 R
				>>
			>>]
		/BaseFont /FLDOLC+PingFangSC-Regular
		>>`,
}

func TestNewStandard14Font(t *testing.T) {
	type expect struct {
		subtype  string
		basefont string
		fonts.CharMetrics
	}
	tests := map[model.Standard14Font]expect{
		"Courier": expect{
			subtype:     "Type1",
			basefont:    "Courier",
			CharMetrics: fonts.CharMetrics{Wx: 600, Wy: 0}},
	}

	for in, expect := range tests {
		font, err := model.NewStandard14Font(in)
		if err != nil {
			t.Fatalf("%s: %v", in, err)
		}
		if font.Subtype() != expect.subtype || font.BaseFont() != expect.basefont {
			t.Fatalf("%s: expected BaseFont=%s SubType=%s, but got BaseFont=%s SubType=%s",
				in, expect.basefont, expect.subtype, font.BaseFont(), font.Subtype())
		}

		metrics, ok := font.GetGlyphCharMetrics("space")
		if !ok {
			t.Fatalf("%s: failed to get glyph metric", in)
		}
		if metrics.Wx != expect.Wx || metrics.Wy != expect.Wy {
			t.Fatalf("%s: expected glyph metrics is Wx=%f Wy=%f, but got Wx=%f Wy=%f",
				in, expect.Wx, expect.Wy, metrics.Wx, metrics.Wy)
		}
	}
}

// TestSimpleFonts checks that we correctly recreate simple fonts that we parse.
func TestSimpleFonts(t *testing.T) {
	for _, d := range simpleFontDicts {
		objFontObj(t, d)
	}
}

// TestStandardFontDict tests PDF object output of standard font.
// Importantly, this test makes sure that the output dictionary does not have an `Encoding`
// key and uses the encoding of the standard font (ZapfEncoding in this case).
func TestStandardFontOutputDict(t *testing.T) {
	zapfdb, err := model.NewStandard14Font(model.ZapfDingbats)
	if err != nil {
		t.Fatalf("Error: %v", err)
	}

	dict, ok := core.GetDict(zapfdb.ToPdfObject())
	if !ok {
		t.Fatalf("not a dict")
	}

	if len(dict.Keys()) != 3 {
		t.Fatalf("Incorrect number of keys (%d)", len(dict.Keys()))
	}

	ntype, ok := core.GetName(dict.Get("Type"))
	if !ok {
		t.Fatalf("invalid Type")
	}
	if ntype.String() != "Font" {
		t.Fatalf("Type != Font (%s)", ntype.String())
	}

	basef, ok := core.GetName(dict.Get("BaseFont"))
	if !ok {
		t.Fatalf("Invalid BaseFont")
	}
	if basef.String() != "ZapfDingbats" {
		t.Fatalf("BaseFont != ZapfDingbats (%s)", basef.String())
	}

	subtype, ok := core.GetName(dict.Get("Subtype"))
	if !ok {
		t.Fatalf("Invalid Subtype")
	}
	if subtype.String() != "Type1" {
		t.Fatalf("Subtype != Type1 (%s)", subtype.String())
	}
}

// Test loading a standard font from object and check the encoding and glyph metrics.
func TestLoadStandardFontEncodings(t *testing.T) {
	raw := `
	1 0 obj
	<< /Type /Font
		/BaseFont /Courier
		/Subtype /Type1
	>>
	endobj
	`

	r := model.NewReaderForText(raw)

	err := r.ParseIndObjSeries()
	if err != nil {
		t.Fatalf("Failed loading indirect object series: %v", err)
	}

	// Load the field from object number 1.
	obj, err := r.GetIndirectObjectByNumber(1)
	if err != nil {
		t.Fatalf("Failed to parse indirect obj (%s)", err)
	}

	font, err := model.NewPdfFontFromPdfObject(obj)
	if err != nil {
		t.Fatalf("Error: %v", err)
	}

	str := "Aabcdefg0123456790*"
	for _, r := range str {
		glyph, has := font.Encoder().RuneToGlyph(r)
		if !has {
			t.Fatalf("Encoder does not have '%c'", r)
		}

		_, has = font.GetGlyphCharMetrics(glyph)
		if !has {
			t.Fatalf("Loaded simple font not having glyph char metrics for %s", glyph)
		}
	}
}

// TestCompositeFonts checks that we correctly recreate composite fonts that we parse.
func TestCompositeFonts(t *testing.T) {
	for _, d := range compositeFontDicts {
		objFontObj(t, d)
	}
}

// TestCharcodeBytesToUnicode checks that CharcodeBytesToUnicode is working for the tests in
// ToUnicode cmap.
func TestCharcodeBytesToUnicode(t *testing.T) {
	for _, test := range charcodeBytesToUnicodeTest {
		test.check(t)
	}
}

// TestFontDescriptor checks that the builtin standard 14 font descriptors are working.
func TestFontDescriptor(t *testing.T) {
	type params struct {
		FontName   string
		FontFamily string
		Flags      uint
		FontBBox   [4]float64
		CapHeight  float64
		XHeight    float64
	}

	tests := map[model.Standard14Font]params{
		"Courier": params{
			FontName:   "Courier",
			FontFamily: "Courier",
			Flags:      0x0021,
			FontBBox:   [4]float64{-23, -250, 715, 805},
			CapHeight:  562,
			XHeight:    426,
		},
		"ZapfDingbats": params{
			FontName:   "ZapfDingbats",
			FontFamily: "ZapfDingbats",
			Flags:      0x0004,
			FontBBox:   [4]float64{-1, -143, 981, 820},
			CapHeight:  0,
			XHeight:    0,
		},
	}

	for fontName, expect := range tests {
		font := model.NewStandard14FontMustCompile(fontName)

		descriptor := font.FontDescriptor()
		if descriptor == nil {
			t.Fatalf("%#q: No descriptor.", fontName)
		}
		actualFontName, ok := core.GetNameVal(descriptor.FontName)
		if !ok {
			t.Fatalf("%#q: No FontName. descriptor=%+v", fontName, descriptor)
		}
		fontFamily, ok := core.GetNameVal(descriptor.FontFamily)
		if !ok {
			t.Fatalf("%#q: No FontFamily. descriptor=%+v", fontName, descriptor)
		}
		flags, ok := core.GetIntVal(descriptor.Flags)
		if !ok {
			t.Fatalf("%#q: No Flags. descriptor=%+v", fontName, descriptor)
		}
		arr, ok := core.GetArray(descriptor.FontBBox)
		if !ok {
			t.Fatalf("%#q: No FontBBox. descriptor=%+v", fontName, descriptor)
		}
		fontBBox := [4]float64{}
		for i := 0; i < 4; i++ {
			x, ok := core.GetFloatVal(arr.Get(i))
			if !ok {
				t.Fatalf("%#q: Bad FontBBox. descriptor=%+v", fontName, descriptor)
			}
			fontBBox[i] = x
		}

		capHeight, ok := core.GetFloatVal(descriptor.CapHeight)
		if !ok {
			t.Fatalf("%#q: No CapHeight. descriptor=%+v", fontName, descriptor)
		}
		xHeight, ok := core.GetFloatVal(descriptor.XHeight)
		if !ok {
			t.Fatalf("%#q: No XHeight. descriptor=%+v", fontName, descriptor)
		}

		actual := params{
			FontName:   actualFontName,
			FontFamily: fontFamily,
			Flags:      uint(flags),
			FontBBox:   fontBBox,
			CapHeight:  capHeight,
			XHeight:    xHeight,
		}

		if actual.FontName != expect.FontName ||
			actual.FontFamily != expect.FontFamily ||
			actual.Flags != expect.Flags ||
			actual.FontBBox != expect.FontBBox ||
			actual.CapHeight != expect.CapHeight {
			t.Fatalf("%s:\n\texpect=%+v\n\tactual=%+v", fontName, expect, actual)
		}
	}

}

var charcodeBytesToUnicodeTest = []fontFragmentTest{
	fontFragmentTest{"Helvetica built-in",
		"./testdata/font/simple.txt", 1,
		[]byte{32, 33, 34, 35, 36, 37, 38, 39, 40, 41, 42, 43, 44, 45, 46, 47, 48, 49, 50, 51, 52,
			53, 54, 55, 56, 57, 58, 59, 60, 61, 62, 63, 64, 65, 66, 67, 68, 69, 70, 71, 72, 73, 74,
			75, 76, 77, 78, 79, 80, 81, 82, 83, 84, 85, 86, 87, 88, 89, 90, 91, 92, 93, 94, 95, 96,
			97, 98, 99, 100, 101, 102, 103, 104, 105, 106, 107, 108, 109, 110, 111, 112, 113, 114,
			115, 116, 117, 118, 119, 120, 121, 122, 123, 124, 125, 126, 128, 130, 131, 132, 133,
			134, 135, 136, 137, 138, 139, 140, 142, 145, 146, 147, 148, 149, 150, 151, 152, 153,
			154, 155, 156, 158, 159, 161, 162, 163, 164, 165, 166, 167, 168, 169, 170, 171, 172,
			174, 175, 176, 177, 178, 179, 180, 181, 182, 183, 184, 185, 186, 187, 188, 189, 190,
			191, 192, 193, 194, 195, 196, 197, 198, 199, 200, 201, 202, 203, 204, 205, 206, 207,
			208, 209, 210, 211, 212, 213, 214, 215, 216, 217, 218, 219, 220, 221, 222, 223, 224,
			225, 226, 227, 228, 229, 230, 231, 232, 233, 234, 235, 236, 237, 238, 239, 240, 241,
			242, 243, 244, 245, 246, 247, 248, 249, 250, 251, 252, 253, 254, 255},
		" !\"#$%&'()*+,-./0123456789:;<=>?@ABCDEFGHIJKLMNOPQRSTUVWXYZ[\\]^_`" +
			"abcdefghijklmnopqrstuvwxyz{|}~€‚ƒ„…†‡ˆ‰Š‹OEŽ‘’“”•–—˜™š›oežŸ¡¢£¤¥¦§¨©ª«¬®¯°±²³´µ¶·" +
			"¸¹º»¼½¾¿ÀÁÂÃÄÅÆÇÈÉÊËÌÍÎÏÐÑÒÓÔÕÖ×ØÙÚÛÜÝÞfzàáâãäåæçèéêëìíîïðñòóôõö÷øùúûüýþÿ",
	},
	fontFragmentTest{"Symbol built-in",
		"./testdata/font/simple.txt", 3,
		[]byte{32, 33, 34, 35, 36, 37, 38, 39, 40, 41, 42, 43, 44, 45, 46, 47, 48, 49, 50, 51, 52,
			53, 54, 55, 56, 57, 58, 59, 60, 61, 62, 63, 64, 65, 66, 67, 68, 69, 70, 71, 72, 73, 74,
			75, 76, 77, 78, 79, 80, 81, 82, 83, 84, 85, 86, 87, 88, 89, 90, 91, 92, 93, 94, 95, 97,
			98, 99, 100, 101, 102, 103, 104, 105, 106, 107, 108, 109, 110, 111, 112, 113, 114, 115,
			116, 117, 118, 119, 120, 121, 122, 123, 124, 125, 126, 160, 161, 162, 163, 164, 165, 166,
			167, 168, 169, 170, 171, 172, 173, 174, 175, 176, 177, 178, 179, 180, 181, 182, 183, 184,
			185, 186, 187, 188, 191, 192, 193, 194, 195, 196, 197, 198, 199, 200, 201, 202, 203, 204,
			205, 206, 207, 208, 209, 213, 214, 215, 216, 217, 218, 219, 220, 221, 222, 223, 224, 225,
			229, 241, 242, 243, 245},
		" !∀#∃%&∋()∗+,−./0123456789:;<=>?≅ΑΒΧ∆ΕΦΓΗΙϑΚΛΜΝΟΠΘΡΣΤΥςΩΞΨΖ[∴]⊥_αβχδεφγηιϕκλµνοπθρστυϖω" +
			"ξψζ{|}∼€ϒ′≤⁄∞ƒ♣♦♥♠↔←↑→↓°±″≥×∝∂•÷≠≡≈…↵ℵℑℜ℘⊗⊕∅∩∪⊃⊇⊄⊂⊆∈∉∠∇∏√⋅¬∧∨⇔⇐⇑⇒⇓◊〈∑〉∫⌠⌡",
	},
	fontFragmentTest{"ZapfDingbats built-in",
		"./testdata/font/simple.txt", 4,
		[]byte{32, 33, 34, 35, 36, 37, 38, 39, 40, 41, 42, 43, 44, 45, 46, 47, 48, 49, 50, 51, 52,
			53, 54, 55, 56, 57, 58, 59, 60, 61, 62, 63, 64, 65, 66, 67, 68, 69, 70, 71, 72, 73, 74,
			75, 76, 77, 78, 79, 80, 81, 82, 83, 84, 85, 86, 87, 88, 89, 90, 91, 92, 93, 94, 95, 96,
			97, 98, 99, 100, 101, 102, 103, 104, 105, 106, 107, 108, 109, 110, 111, 112, 113, 114,
			115, 116, 117, 118, 119, 120, 121, 122, 123, 124, 125, 126, 161, 162, 163, 164, 165,
			166, 167, 168, 169, 170, 171, 172, 173, 174, 175, 176, 177, 178, 179, 180, 181, 182, 183,
			184, 185, 186, 187, 188, 189, 190, 191, 192, 193, 194, 195, 196, 197, 198, 199, 200, 201,
			202, 203, 204, 205, 206, 207, 208, 209, 210, 211, 212, 213, 214, 215, 216, 217, 218, 219,
			220, 221, 222, 223, 224, 225, 226, 227, 228, 229, 230, 231, 232, 233, 234, 235, 236, 237,
			238, 239, 241, 242, 243, 244, 245, 246, 247, 248, 249, 250, 251, 252, 253, 254},
		" ✁✂✃✄☎✆✇✈✉☛☞✌✍✎✏✐✑✒✓✔✕✖✗✘✙✚✛✜✝✞✟✠✡✢✣✤✥✦✧★✩✪✫✬✭✮✯✰✱✲✳✴✵✶✷✸✹✺✻✼✽✾✿❀❁❂❃❄❅❆❇❈❉❊❋●❍■❏❐❑❒▲▼◆❖◗" +
			"❘❙❚❛❜❝❞❡❢❣❤❥❦❧♣♦♥♠①②③④⑤⑥⑦⑧⑨⑩❶❷❸❹❺❻❼❽❾❿➀➁➂➃➄➅➆➇➈➉➊➋➌➍➎➏➐➑➒➓➔→↔↕" +
			"➘➙➚➛➜➝➞➟➠➡➢➣➤➥➦➧➨➩➪➫➬➭➮➯➱➲➳➴➵➶➷➸➹➺➻➼➽➾",
	},
	fontFragmentTest{"MacRoman encoding",
		"./testdata/font/axes.txt", 10,
		[]byte{32, 33, 34, 35, 36, 37, 38, 39, 40, 41, 42, 43, 44, 45, 46, 47, 48, 49, 50, 51, 52,
			53, 54, 55, 56, 57, 58, 59, 60, 61, 62, 63, 64, 65, 66, 67, 68, 69, 70, 71, 72, 73, 74,
			75, 76, 77, 78, 79, 80, 81, 82, 83, 84, 85, 86, 87, 88, 89, 90, 91, 92, 93, 94, 95, 96,
			97, 98, 99, 100, 101, 102, 103, 104, 105, 106, 107, 108, 109, 110, 111, 112, 113, 114,
			115, 116, 117, 118, 119, 120, 121, 122, 123, 124, 125, 126, 128, 129, 130, 131, 132, 133,
			134, 135, 136, 137, 138, 139, 140, 141, 142, 143, 144, 145, 146, 147, 148, 149, 150, 151,
			152, 153, 154, 155, 156, 157, 158, 159, 160, 161, 162, 163, 164, 165, 166, 167, 168, 169,
			170, 171, 172, 173, 174, 175, 176, 177, 178, 179, 180, 181, 182, 183, 184, 185, 186, 187,
			188, 189, 190, 191, 192, 193, 194, 195, 196, 197, 198, 199, 200, 201, 203, 204, 205, 206,
			207, 208, 209, 210, 211, 212, 213, 214, 215, 216, 217, 218, 219, 220, 221, 222, 223, 224,
			225, 226, 227, 228, 229, 230, 231, 232, 233, 234, 235, 236, 237, 238, 239, 241, 242, 243,
			244, 245, 246, 247, 248, 249, 250, 251, 252, 253, 254, 255},
		" !\"#$%&'()*+,-./0123456789:;<=>?@ABCDEFGHIJKLMNOPQRSTUVWXYZ[\\]^_`" +
			"abcdefghijklmnopqrstuvwxyz{|}~ÄÅÇÉÑÖÜáàâäãåçéèêëíìîïñóòôöõúùûü†°¢£§•¶fz®©™´¨≠ÆØ∞" +
			"±≤≥¥µ∂∑∏π∫ªºΩæø¿¡¬√ƒ≈∆«»…ÀÃÕOEoe–—“”‘’÷◊ÿŸ⁄€‹›fifl‡·‚„‰ÂÊÁËÈÍÎÏÌÓÔÒÚÛÙıˆ˜¯˘˙˚¸˝˛ˇ",
	},
	fontFragmentTest{"Test beginbfchar and beginbfrange cmap entries",
		"./testdata/font/Yemeni.txt", 470,
		[]byte{0x1, 0xa8, 0x1, 0xb3, 0x1, 0xc2, 0x1, 0xcc, 0x1, 0xe7, 0x1, 0xef, 0x1, 0xf3, 0x0,
			0x20, 0x1, 0xa2, 0x1, 0xfc, 0x2, 0x8, 0x1, 0xa6, 0x1, 0xe7, 0x0, 0x20, 0x2, 0xb, 0x0,
			0x20, 0x2, 0xf, 0x0, 0x20, 0x0, 0x20, 0x1, 0xdd, 0x0, 0x20, 0x0, 0xcd, 0x0, 0xce, 0x0,
			0xcf, 0x0, 0xd0, 0x0, 0xd1, 0x1, 0xa1, 0x0, 0x20, 0x1, 0xa9, 0x2, 0x1},
		"ﺔﺟﺮﺸﻓﻛﻟ ﺎﻨﻴﺒﻓ ﻷ ﻻ  ﻉ ٠١٢٣٤ﺍ ﺕﻭ",
	},
	fontFragmentTest{"TrueType font with ToUnicode cmap",
		"./testdata/font/print_alerts.txt", 9,
		[]byte{43, 40, 41, 34, 37, 42, 38, 49, 36, 38, 48, 34, 35, 36, 37, 35, 36, 58},
		"Alerts on printing",
	},
	fontFragmentTest{"Type0 font with ToUnicode cmap",
		"./testdata/font/CollazoBio.txt", 7,
		[]byte{255, 50, 255, 65, 255, 78, 255, 68, 255, 79, 255, 77, 0, 32, 0, 32, 255, 77, 255, 65,
			255, 84, 255, 82, 255, 73, 255, 67, 255, 69, 255, 83, 0, 46},
		"Ｒａｎｄｏｍ  ｍａｔｒｉｃｅｓ.",
	},
	fontFragmentTest{"Type1 font with FontFile entry",
		"./testdata/font/lm.txt", 7,
		[]byte{102, 65, 106, 66, 103},
		"{A|B}",
	},
	fontFragmentTest{"Type1 font with /Encoding with /Differences",
		"./testdata/font/noise-invariant.txt", 102,
		[]byte{96, 247, 39, 32, 147, 231, 148, 32, 232, 32, 193, 111, 180, 32, 105, 116,
			169, 115, 32, 204, 195, 196, 197, 198, 199, 168, 202, 206, 226, 234, 172, 245, 173, 151,
			177, 151, 178, 179, 183, 185, 188, 205, 184, 189},
		"‘ł’ “Ł” Ø `o´ it's ˝ˆ˜¯˘˙¨˚ˇªº‹ı›—–—†‡•„…˛¸‰",
	},
	fontFragmentTest{"base glyphs′",
		"./testdata/font/cover.txt", 11,
		[]byte{44, 45, 46, 48, 49, 50, 51, 53, 54, 55, 56, 58, 59,
			65, 66, 67, 68, 69, 70, 71, 72,
			84, 85,
			97, 98, 99, 100, 101, 102, 103, 104, 105, 106, 108, 109, 110, 111,
			114, 115, 116, 117},
		",-.01235678:;ABCDEFGHTUabcdefghijlmnorstu",
	},
	fontFragmentTest{"tex glyphs 48->′",
		"./testdata/font/noise-contrast.txt", 36,
		[]byte{33, 48, 65, 104, 149, 253},
		"!′Ah•ý",
	},
	fontFragmentTest{"tex2 glyphs ",
		"./testdata/font/Weil.txt", 30,
		[]byte{55, 0, 1, 2, 20, 24, 33, 50, 102, 103, 104, 105},
		"↦−·×≤∼→∈{}⟨⟩",
	},
	fontFragmentTest{"additional glyphs",
		"./testdata/font/noise-contrast.txt", 34,
		[]byte{32, 40, 48, 64, 80, 88, 65, 104, 149, 253},
		"({∑∑h•ý",
	},
	fontFragmentTest{".notdef glyphs",
		"./testdata/font/lec10.txt", 6,
		[]byte{59, 66},
		string([]rune{textencoding.MissingCodeRune, textencoding.MissingCodeRune}),
	},
	fontFragmentTest{"Numbered glyphs pattern 1",
		"./testdata/font/v14.txt", 14,
		[]byte{24, 25, 26, 27, 29},
		" ffifflfffi",
	},
	fontFragmentTest{"Glyph aliases",
		"./testdata/font/townes.txt", 10,
		[]byte{2, 3, 4, 5, 6, 7, 1, 8, 9, 5, 1, 10, 9, 5, 48},
		"Townes van Zan…",
	},
	fontFragmentTest{"Glyph `.` extensions. e.g. `integral.disp`",
		"./testdata/font/preview.txt", 156,
		[]byte{83, 0, 4, 67, 62, 64, 100, 65},
		"∫=≈≥∈<d>",
	},
	fontFragmentTest{"A potpourri of glyph naming conventions",
		"./testdata/font/Ingmar.txt", 144,
		[]byte{18, 20, 10, 11, 13, 14, 15, 16, 21, 22, 23, 25, 26, 27, 28, 29, 30,
			31, 33, 12, 17, 19, 24},
		"ʼ8ČŽĆřćĐĭűőftffiflfffičž!fbfkffl\u00a0",
	},
	fontFragmentTest{"Zapf Dingbats",
		"./testdata/font/estimation.txt", 122,
		[]byte{2, 3, 4, 5, 8, 9, 10, 11, 12, 13, 14},
		"✏✮✁☛❄❍❥❇◆✟✙",
	},
	fontFragmentTest{"Found these by trial and error",
		"./testdata/font/helminths.txt", 19,
		[]byte{1, 2, 3, 4, 5, 6, 7, 8, 9, 10, 11, 12, 13, 14, 15, 16, 17, 18, 19,
			20, 21, 22, 23, 24, 25, 26, 27, 28, 29, 30, 31,
			32, 33, 34, 35, 36, 37, 38, 39, 40, 41, 42, 43, 44, 45, 46, 47, 48, 49, 50, 51, 52,
			53, 54, 55, 56, 57, 58, 59, 60, 61, 62, 63, 64, 65, 66, 67, 68, 69, 70, 71, 72, 73, 74,
			75, 76, 77},
		" *ﺏﻁﻝﺍﺔﻴﻠﻜ،ﺕﺭﺘﻌﻤﺎﺠﻲﻨﻘﺩﻬ/ﻙﻭﻕﺃﻡﻋﻓﺴ٢٠٣ﻯﻥﺒﺸﺌﺱﻷ,ﺯﺤﺄﻀـﺓﺫ.)٤(٩ل٥٧٨ﻸﻰ%١ﺇ٦ﺡﻫﻱﻅﻐﺼﻑﺨﺀﻊLM",
	},
	fontFragmentTest{"Tesseract",
		"./testdata/font/tesseract.txt", 3,
		[]byte{0, 65, 0, 97,
			1, 2, 1, 65, 1, 97,
			12, 2, 12, 65, 12, 97,
			20, 65, 20, 97, 20, 255,
			42, 2, 42, 65, 42, 97,
			65, 66, 67, 255},
		"AaĂŁšంుౡᑁᑡᓿ⨂⩁⩡䅂䏿",
	},
}

type fontFragmentTest struct {
	description string
	filename    string
	objNum      int64
	data        []byte
	expected    string
}

func (f *fontFragmentTest) String() string {
	return fmt.Sprintf("TEST{%q file=%q obj=%d}", f.description, f.filename, f.objNum)
}

// check loads the font in PDF fragment `filename`, object number `objNum`, runs
// CharcodeBytesToUnicode on `data` and checks that output equals `expected`.
func (f *fontFragmentTest) check(t *testing.T) {
	common.Log.Debug("fontFragmentTest: %s", f)

	numObj, err := parsePdfFragment(f.filename)
	if err != nil {
		t.Errorf("Failed to parse. %s err=%v", f, err)
		return
	}
	fontObj, ok := numObj[f.objNum]
	if !ok {
		t.Errorf("fontFragmentTest: %s. Unknown object. %d", f, f.objNum)
		return
	}
	font, err := model.NewPdfFontFromPdfObject(fontObj)
	if err != nil {
		t.Errorf("fontFragmentTest: %s. Failed to create font. err=%v", f, err)
		return
	}

	actualText, numChars, numMisses := font.CharcodeBytesToUnicode(f.data)
	if numMisses != 0 {
		t.Errorf("Some codes not decoded %s. font=%s numMisses=%d", f, font, numMisses)
		return
	}
	if actualText != f.expected {
		t.Errorf("Incorrect decoding. %s encoding=%s\nexpected=%q\n  actual=%q",
			f, font.Encoder(), f.expected, actualText)
		act, exp := []rune(actualText), []rune(f.expected)
		if len(act) != len(exp) {
			t.Errorf("\texpected=%d actual=%d", len(exp), len(act))
		} else {
			for i, a := range act {
				e := exp[i]
				if a != e {
					t.Errorf("\ti=%d expected=0x%04x=%c actual=0x%04x=%c", i, e, e, a, a)
				}
			}
		}
	}
	if numChars != len([]rune(actualText)) {
		t.Errorf("Incorrect numChars. %s numChars=%d expected=%d\n%+v\n%c",
			f, numChars, len([]rune(actualText)), []rune(actualText), []rune(actualText))
	}
}

// objFontObj parses `fontDict` to a make a Font, creates a PDF object from the Font and checks that
// the new PDF object is the same as the input object
func objFontObj(t *testing.T, fontDict string) error {
	parser := core.NewParserFromString(fontDict)
	obj, err := parser.ParseDict()
	if err != nil {
		t.Errorf("objFontObj: Failed to parse dict obj. fontDict=%q err=%v", fontDict, err)
		return err
	}
	font, err := model.NewPdfFontFromPdfObject(obj)
	if err != nil {
		t.Errorf("Failed to parse font object. obj=%s err=%v", obj, err)
		return err
	}

	// Resolve all the indirect references in the font objects so we can compare their contents.
	obj1 := core.FlattenObject(obj)
	obj2 := core.FlattenObject(font.ToPdfObject())

	// Check that the reconstituted font is the same as the original.
	if !core.EqualObjects(obj1, obj2) {
		t.Errorf("Different objects.\nobj1=%s\nobj2=%s\nfont=%s", obj1, obj2, font)
		return errors.New("different objects")
	}

	return nil
}

// parsePdfFragment parses a file containing fragments of a PDF `filename` (see
// charcodeBytesToUnicodeTest) and returns a map of {object number: object} with indirect objects
// replaced by their values if they are in `filename`.
func parsePdfFragment(filename string) (map[int64]core.PdfObject, error) {
	data, err := ioutil.ReadFile(filename)
	if err != nil {
		return nil, err
	}

	return testutils.ParseIndirectObjects(string(data))
}

// TestLoadedSimpleFontEncoding tests loading a simple font with a Differences encoding.
// It checks if the loaded font encoding has the expected characteristics.
func TestLoadedSimpleFontEncoding(t *testing.T) {
	rawpdf := `
59 0 obj
<</BaseFont /Helvetica/Encoding 60 0 R/Name /Helv/Subtype /Type1/Type /Font>>
endobj
60 0 obj
<</Differences [24 /breve /caron /circumflex /dotaccent /hungarumlaut /ogonek /ring /tilde 39 /quotesingle 96 /grave 128 /bullet /dagger /daggerdbl /ellipsis /emdash /endash /florin /fraction /guilsinglleft /guilsinglright /minus /perthousand /quotedblbase /quotedblleft /quotedblright /quoteleft /quoteright /quotesinglbase /trademark /fi /fl /Lslash /OE /Scaron /Ydieresis /Zcaron /dotlessi /lslash /oe /scaron /zcaron 160 /Euro 164 /currency 166 /brokenbar 168 /dieresis /copyright /ordfeminine 172 /logicalnot /.notdef /registered /macron /degree /plusminus /twosuperior /threesuperior /acute /mu 183 /periodcentered /cedilla /onesuperior /ordmasculine 188 /onequarter /onehalf /threequarters 192 /Agrave /Aacute /Acircumflex /Atilde /Adieresis /Aring /AE /Ccedilla /Egrave /Eacute /Ecircumflex /Edieresis /Igrave /Iacute /Icircumflex /Idieresis /Eth /Ntilde /Ograve /Oacute /Ocircumflex /Otilde /Odieresis /multiply /Oslash /Ugrave /Uacute /Ucircumflex /Udieresis /Yacute /Thorn /germandbls /agrave /aacute /acircumflex /atilde /adieresis /aring /ae /ccedilla /egrave /eacute /ecircumflex /edieresis /igrave /iacute /icircumflex /idieresis /eth /ntilde /ograve /oacute /ocircumflex /otilde /odieresis /divide /oslash /ugrave /uacute /ucircumflex /udieresis /yacute /thorn /ydieresis]/Type /Encoding>>
endobj
`

	objects, err := testutils.ParseIndirectObjects(rawpdf)
	if err != nil {
		t.Fatalf("Error: %v", err)
	}

	font, err := model.NewPdfFontFromPdfObject(objects[59])
	if err != nil {
		t.Fatalf("Error: %v", err)
	}

<<<<<<< HEAD
	// The expected encoding is StandardEncoding with the applied differences.
	baseEncoding := newStandandTextEncoder(t)

	differencesMap := map[int]string{
=======
	// Expected is WinAnsiEncoding with the applied differences.
	winansi := textencoding.NewWinAnsiTextEncoder()
	differencesMap := map[textencoding.CharCode]textencoding.GlyphName{
>>>>>>> 01a87efd
		24:  `/breve`,
		25:  `/caron`,
		26:  `/circumflex`,
		27:  `/dotaccent`,
		28:  `/hungarumlaut`,
		29:  `/ogonek`,
		30:  `/ring`,
		31:  `/tilde`,
		39:  `/quotesingle`,
		96:  `/grave`,
		128: `/bullet`,
		129: `/dagger`,
		130: `/daggerdbl`,
		131: `/ellipsis`,
		132: `/emdash`,
		133: `/endash`,
		134: `/florin`,
		135: `/fraction`,
		136: `/guilsinglleft`,
		137: `/guilsinglright`,
		138: `/minus`,
		139: `/perthousand`,
		140: `/quotedblbase`,
		141: `/quotedblleft`,
		142: `/quotedblright`,
		143: `/quoteleft`,
		144: `/quoteright`,
		145: `/quotesinglbase`,
		146: `/trademark`,
		147: `/fi`,
		148: `/fl`,
		149: `/Lslash`,
		150: `/OE`,
		151: `/Scaron`,
		152: `/Ydieresis`,
		153: `/Zcaron`,
		154: `/dotlessi`,
		155: `/lslash`,
		156: `/oe`,
		157: `/scaron`,
		158: `/zcaron`,
		160: `/Euro`,
		164: `/currency`,
		166: `/brokenbar`,
		168: `/dieresis`,
		169: `/copyright`,
		170: `/ordfeminine`,
		172: `/logicalnot`,
		173: `/.notdef`,
		174: `/registered`,
		175: `/macron`,
		176: `/degree`,
		177: `/plusminus`,
		178: `/twosuperior`,
		179: `/threesuperior`,
		180: `/acute`,
		181: `/mu`,
		183: `/periodcentered`,
		184: `/cedilla`,
		185: `/onesuperior`,
		186: `/ordmasculine`,
		188: `/onequarter`,
		189: `/onehalf`,
		190: `/threequarters`,
		192: `/Agrave`,
		193: `/Aacute`,
		194: `/Acircumflex`,
		195: `/Atilde`,
		196: `/Adieresis`,
		197: `/Aring`,
		198: `/AE`,
		199: `/Ccedilla`,
		200: `/Egrave`,
		201: `/Eacute`,
		202: `/Ecircumflex`,
		203: `/Edieresis`,
		204: `/Igrave`,
		205: `/Iacute`,
		206: `/Icircumflex`,
		207: `/Idieresis`,
		208: `/Eth`,
		209: `/Ntilde`,
		210: `/Ograve`,
		211: `/Oacute`,
		212: `/Ocircumflex`,
		213: `/Otilde`,
		214: `/Odieresis`,
		215: `/multiply`,
		216: `/Oslash`,
		217: `/Ugrave`,
		218: `/Uacute`,
		219: `/Ucircumflex`,
		220: `/Udieresis`,
		221: `/Yacute`,
		222: `/Thorn`,
		223: `/germandbls`,
		224: `/agrave`,
		225: `/aacute`,
		226: `/acircumflex`,
		227: `/atilde`,
		228: `/adieresis`,
		229: `/aring`,
		230: `/ae`,
		231: `/ccedilla`,
		232: `/egrave`,
		233: `/eacute`,
		234: `/ecircumflex`,
		235: `/edieresis`,
		236: `/igrave`,
		237: `/iacute`,
		238: `/icircumflex`,
		239: `/idieresis`,
		240: `/eth`,
		241: `/ntilde`,
		242: `/ograve`,
		243: `/oacute`,
		244: `/ocircumflex`,
		245: `/otilde`,
		246: `/odieresis`,
		247: `/divide`,
		248: `/oslash`,
		249: `/ugrave`,
		250: `/uacute`,
		251: `/ucircumflex`,
		252: `/udieresis`,
		253: `/yacute`,
		254: `/thorn`,
		255: `/ydieresis`,
	}

	for ccode := textencoding.CharCode(32); ccode < 255; ccode++ {
		fontglyph, has := font.Encoder().CharcodeToGlyph(ccode)
		if !has {
<<<<<<< HEAD
			baseglyph, bad := baseEncoding.CharcodeToGlyph(uint16(ccode))
=======
			baseglyph, bad := winansi.CharcodeToGlyph(ccode)
>>>>>>> 01a87efd
			if bad {
				t.Fatalf("font not having glyph for char code %d - whereas base encoding had '%s'", ccode, baseglyph)
			}
		}

		// Check if in differencesmap first.
		glyph, has := differencesMap[ccode]
		if has {
			glyph = textencoding.GlyphName(strings.Trim(string(glyph), `/`))
			if glyph != fontglyph {
				t.Fatalf("Mismatch for char code %d, font has: %s and expected is: %s (differences)", ccode, fontglyph, glyph)
			}

			continue
		}

<<<<<<< HEAD
		// If not in differences, should be according to StandardEncoding (base).
		glyph, has = baseEncoding.CharcodeToGlyph(uint16(ccode))
		if has && glyph != fontglyph {
			t.Fatalf("Mismatch for char code %d (%X), font has: %s and expected is: %s (StandardEncoding)", ccode, ccode, fontglyph, glyph)
=======
		// If not in differences, should be according to WinAnsiEncoding (base).
		glyph, has = winansi.CharcodeToGlyph(ccode)
		if !has {
			t.Fatalf("WinAnsi not having glyph for char code %d", ccode)
		}
		if glyph != fontglyph {
			t.Fatalf("Mismatch for char code %d (%X), font has: %s and expected is: %s (WinAnsiEncoding)", ccode, ccode, fontglyph, glyph)
>>>>>>> 01a87efd
		}
	}

}

// newStandandTextEncoder returns a SimpleEncoder that implements StandardEncoding.
// The non-symbolic standard 14 fonts have StandardEncoding.
func newStandandTextEncoder(t *testing.T) textencoding.SimpleEncoder {
	enc, err := textencoding.NewSimpleTextEncoder("StandardEncoding", nil)
	if err != nil {
		t.Fatalf("Error: %v", err)
	}
	return *enc
}<|MERGE_RESOLUTION|>--- conflicted
+++ resolved
@@ -637,16 +637,10 @@
 		t.Fatalf("Error: %v", err)
 	}
 
-<<<<<<< HEAD
 	// The expected encoding is StandardEncoding with the applied differences.
 	baseEncoding := newStandandTextEncoder(t)
 
-	differencesMap := map[int]string{
-=======
-	// Expected is WinAnsiEncoding with the applied differences.
-	winansi := textencoding.NewWinAnsiTextEncoder()
 	differencesMap := map[textencoding.CharCode]textencoding.GlyphName{
->>>>>>> 01a87efd
 		24:  `/breve`,
 		25:  `/caron`,
 		26:  `/circumflex`,
@@ -780,11 +774,7 @@
 	for ccode := textencoding.CharCode(32); ccode < 255; ccode++ {
 		fontglyph, has := font.Encoder().CharcodeToGlyph(ccode)
 		if !has {
-<<<<<<< HEAD
-			baseglyph, bad := baseEncoding.CharcodeToGlyph(uint16(ccode))
-=======
-			baseglyph, bad := winansi.CharcodeToGlyph(ccode)
->>>>>>> 01a87efd
+			baseglyph, bad := baseEncoding.CharcodeToGlyph(ccode)
 			if bad {
 				t.Fatalf("font not having glyph for char code %d - whereas base encoding had '%s'", ccode, baseglyph)
 			}
@@ -801,20 +791,10 @@
 			continue
 		}
 
-<<<<<<< HEAD
 		// If not in differences, should be according to StandardEncoding (base).
-		glyph, has = baseEncoding.CharcodeToGlyph(uint16(ccode))
+		glyph, has = baseEncoding.CharcodeToGlyph(ccode)
 		if has && glyph != fontglyph {
 			t.Fatalf("Mismatch for char code %d (%X), font has: %s and expected is: %s (StandardEncoding)", ccode, ccode, fontglyph, glyph)
-=======
-		// If not in differences, should be according to WinAnsiEncoding (base).
-		glyph, has = winansi.CharcodeToGlyph(ccode)
-		if !has {
-			t.Fatalf("WinAnsi not having glyph for char code %d", ccode)
-		}
-		if glyph != fontglyph {
-			t.Fatalf("Mismatch for char code %d (%X), font has: %s and expected is: %s (WinAnsiEncoding)", ccode, ccode, fontglyph, glyph)
->>>>>>> 01a87efd
 		}
 	}
 
