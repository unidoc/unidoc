/*
 * This file is subject to the terms and conditions defined in
 * file 'LICENSE.md', which is part of this source code package.
 */

package model

import (
	"errors"
	"fmt"
	"io/ioutil"
	"sort"

	"github.com/unidoc/unidoc/common"
	"github.com/unidoc/unidoc/pdf/core"
	"github.com/unidoc/unidoc/pdf/internal/textencoding"
	"github.com/unidoc/unidoc/pdf/model/fonts"
)

/*
   9.7.2 CID-Keyed Fonts Overview (page 267)
   The CID-keyed font architecture specifies the external representation of certain font programs,
   called *CMap* and *CIDFont* files, along with some conventions for combining and using those files.

   A *CMap* (character map) file shall specify the correspondence between character codes and the CID
   numbers used to identify glyphs. It is equivalent to the concept of an encoding in simple fonts.
   Whereas a simple font allows a maximum of 256 glyphs to be encoded and accessible at one time, a
   CMap can describe a mapping from multiple-byte codes to thousands of glyphs in a large CID-keyed
   font.

   9.7.4 CIDFonts (page 269)

   A CIDFont program contains glyph descriptions that are accessed using a CID as the character
   selector. There are two types of CIDFonts:
   • A Type 0 CIDFont contains glyph descriptions based on CFF
   • A Type 2 CIDFont contains glyph descriptions based on the TrueType font format

   A CIDFont dictionary is a PDF object that contains information about a CIDFont program. Although
   its Type value is Font, a CIDFont is not actually a font.
       It does not have an Encoding entry,
       it may not be listed in the Font subdictionary of a resource dictionary, and
       it may not be used as the operand of the Tf operator.
       It shall be used only as a descendant of a Type 0 font.
   The CMap in the Type 0 font shall be what defines the encoding that maps character codes to CIDs
   in  the CIDFont.

    9.7.6 Type 0 Font Dictionaries (page 279)

    Type      Font
    Subtype   Type0
    BaseFont  (Required) The name of the font. If the descendant is a Type 0 CIDFont, this name
              should be the concatenation of the CIDFont’s BaseFont name, a hyphen, and the CMap
              name given in the Encoding entry (or the CMapName entry in the CMap). If the
              descendant is a Type 2 CIDFont, this name should be the same as the CIDFont’s BaseFont
              name.
              NOTE In principle, this is an arbitrary name, since there is no font program
                   associated directly with a Type 0 font dictionary. The conventions described here
                   ensure maximum compatibility with existing readers.
    Encoding name or stream (Required)
             The name of a predefined CMap, or a stream containing a CMap that maps character codes
             to font numbers and CIDs. If the descendant is a Type 2 CIDFont whose associated
             TrueType font program is not embedded in the PDF file, the Encoding entry shall be a
             predefined CMap name (see 9.7.4.2, "Glyph Selection in CIDFonts").

    Type 0 font from 000046.pdf

    103 0 obj
    << /Type /Font /Subtype /Type0 /Encoding /Identity-H /DescendantFonts [179 0 R]
    /BaseFont /FLDOLC+PingFangSC-Regular >>
    endobj
    179 0 obj
    << /Type /Font /Subtype /CIDFontType0 /BaseFont /FLDOLC+PingFangSC-Regular
    /CIDSystemInfo << /Registry (Adobe) /Ordering (Identity) /Supplement 0 >>
    /W 180 0 R /DW 1000 /FontDescriptor 181 0 R >>
    endobj
    180 0 obj
    [ ]
    endobj
    181 0 obj
    << /Type /FontDescriptor /FontName /FLDOLC+PingFangSC-Regular /Flags 4 /FontBBox
    [-123 -263 1177 1003] /ItalicAngle 0 /Ascent 972 /Descent -232 /CapHeight
    864 /StemV 70 /XHeight 648 /StemH 64 /AvgWidth 1000 /MaxWidth 1300 /FontFile3
    182 0 R >>
    endobj
    182 0 obj
    << /Length 183 0 R /Subtype /CIDFontType0C /Filter /FlateDecode >>
    stream
    ....
*/

// pdfFontType0 implements pdfFont
var _ pdfFont = (*pdfFontType0)(nil)

// pdfFontType0 represents a Type0 font in PDF. Used for composite fonts which can encode multiple
// bytes for complex symbols (e.g. used in Asian languages). Represents the root font whereas the
// associated CIDFont is called its descendant.
type pdfFontType0 struct {
	fontCommon
	container *core.PdfIndirectObject

	// These fields are specific to Type 0 fonts.
	encoder        textencoding.TextEncoder
	Encoding       core.PdfObject
	DescendantFont *PdfFont // Can be either CIDFontType0 or CIDFontType2 font.
}

// pdfFontType0FromSkeleton returns a pdfFontType0 with its common fields initalized.
func pdfFontType0FromSkeleton(base *fontCommon) *pdfFontType0 {
	return &pdfFontType0{
		fontCommon: *base,
	}
}

// baseFields returns the fields of `font` that are common to all PDF fonts.
func (font *pdfFontType0) baseFields() *fontCommon {
	return &font.fontCommon
}

func (font *pdfFontType0) getFontDescriptor() *PdfFontDescriptor {
	return font.fontDescriptor
}

// GetGlyphCharMetrics returns the character metrics for the specified glyph.  A bool flag is
// returned to indicate whether or not the entry was found in the glyph to charcode mapping.
func (font pdfFontType0) GetGlyphCharMetrics(glyph textencoding.GlyphName) (fonts.CharMetrics, bool) {
	if font.DescendantFont == nil {
		common.Log.Debug("ERROR: No descendant. font=%s", font)
		return fonts.CharMetrics{}, false
	}
	return font.DescendantFont.GetGlyphCharMetrics(glyph)
}

// GetCharMetrics returns the char metrics for character code `code`.
func (font pdfFontType0) GetCharMetrics(code textencoding.CharCode) (fonts.CharMetrics, bool) {
	if font.DescendantFont == nil {
		common.Log.Debug("ERROR: No descendant. font=%s", font)
		return fonts.CharMetrics{}, false
	}
	return font.DescendantFont.GetCharMetrics(code)
}

// Encoder returns the font's text encoder.
func (font pdfFontType0) Encoder() textencoding.TextEncoder {
	return font.encoder
}

// ToPdfObject converts the font to a PDF representation.
func (font *pdfFontType0) ToPdfObject() core.PdfObject {
	if font.container == nil {
		font.container = &core.PdfIndirectObject{}
	}
	d := font.baseFields().asPdfObjectDictionary("Type0")

	font.container.PdfObject = d

	if font.Encoding != nil {
		d.Set("Encoding", font.Encoding)
	} else if font.encoder != nil {
		d.Set("Encoding", font.encoder.ToPdfObject())
	}

	if font.DescendantFont != nil {
		// Shall be 1 element array.
		d.Set("DescendantFonts", core.MakeArray(font.DescendantFont.ToPdfObject()))
	}

	return font.container
}

// newPdfFontType0FromPdfObject makes a pdfFontType0 based on the input `d` in base.
// If a problem is encountered, an error is returned.
func newPdfFontType0FromPdfObject(d *core.PdfObjectDictionary, base *fontCommon) (*pdfFontType0, error) {

	// DescendantFonts.
	arr, ok := core.GetArray(d.Get("DescendantFonts"))
	if !ok {
		common.Log.Debug("ERROR: Invalid DescendantFonts - not an array %s", base)
		return nil, core.ErrRangeError
	}
	if arr.Len() != 1 {
		common.Log.Debug("ERROR: Array length != 1 (%d)", arr.Len())
		return nil, core.ErrRangeError
	}
	df, err := newPdfFontFromPdfObject(arr.Get(0), false)
	if err != nil {
		common.Log.Debug("ERROR: Failed loading descendant font: err=%v %s", err, base)
		return nil, err
	}

	font := pdfFontType0FromSkeleton(base)
	font.DescendantFont = df

	encoderName, ok := core.GetNameVal(d.Get("Encoding"))
	if ok {
		if encoderName == "Identity-H" || encoderName == "Identity-V" {
			font.encoder = textencoding.NewIdentityTextEncoder(encoderName)
		} else {
			common.Log.Debug("Unhandled cmap %q", encoderName)
		}
	}
	return font, nil
}

// pdfCIDFontType0 implements pdfFont
var _ pdfFont = (*pdfCIDFontType0)(nil)

// pdfCIDFontType0 represents a CIDFont Type0 font dictionary.
type pdfCIDFontType0 struct {
	fontCommon
	container *core.PdfIndirectObject

	// These fields are specific to Type 0 fonts.
	encoder textencoding.TextEncoder

	// Table 117 – Entries in a CIDFont dictionary (page 269)
	CIDSystemInfo *core.PdfObjectDictionary // (Required) Dictionary that defines the character
	// collection of the CIDFont. See Table 116.
}

// pdfCIDFontType0FromSkeleton returns a pdfCIDFontType0 with its common fields initalized.
func pdfCIDFontType0FromSkeleton(base *fontCommon) *pdfCIDFontType0 {
	return &pdfCIDFontType0{
		fontCommon: *base,
	}
}

// baseFields returns the fields of `font` that are common to all PDF fonts.
func (font *pdfCIDFontType0) baseFields() *fontCommon {
	return &font.fontCommon
}

func (font *pdfCIDFontType0) getFontDescriptor() *PdfFontDescriptor {
	return font.fontDescriptor
}

// Encoder returns the font's text encoder.
func (font pdfCIDFontType0) Encoder() textencoding.TextEncoder {
	return font.encoder
}

// GetGlyphCharMetrics returns the character metrics for the specified glyph.  A bool flag is
// returned to indicate whether or not the entry was found in the glyph to charcode mapping.
func (font pdfCIDFontType0) GetGlyphCharMetrics(glyph textencoding.GlyphName) (fonts.CharMetrics, bool) {
	return fonts.CharMetrics{}, true
}

// GetCharMetrics returns the char metrics for character code `code`.
func (font pdfCIDFontType0) GetCharMetrics(code textencoding.CharCode) (fonts.CharMetrics, bool) {
	return fonts.CharMetrics{}, true
}

// ToPdfObject converts the pdfCIDFontType0 to a PDF representation.
func (font *pdfCIDFontType0) ToPdfObject() core.PdfObject {
	return core.MakeNull()
}

// newPdfCIDFontType0FromPdfObject creates a pdfCIDFontType0 object from a dictionary (either direct
// or via indirect object). If a problem occurs with loading an error is returned.
func newPdfCIDFontType0FromPdfObject(d *core.PdfObjectDictionary, base *fontCommon) (*pdfCIDFontType0, error) {
	if base.subtype != "CIDFontType0" {
		common.Log.Debug("ERROR: Font SubType != CIDFontType0. font=%s", base)
		return nil, core.ErrRangeError
	}

	font := pdfCIDFontType0FromSkeleton(base)

	// CIDSystemInfo.
	obj, ok := core.GetDict(d.Get("CIDSystemInfo"))
	if !ok {
		common.Log.Debug("ERROR: CIDSystemInfo (Required) missing. font=%s", base)
		return nil, ErrRequiredAttributeMissing
	}
	font.CIDSystemInfo = obj

	return font, nil
}

// pdfCIDFontType2 implements pdfFont
var _ pdfFont = (*pdfCIDFontType2)(nil)

// pdfCIDFontType2 represents a CIDFont Type2 font dictionary.
type pdfCIDFontType2 struct {
	fontCommon
	container *core.PdfIndirectObject

	// These fields are specific to Type 0 fonts.
	encoder textencoding.TextEncoder

	CIDSystemInfo *core.PdfObjectDictionary
	DW            core.PdfObject
	W             core.PdfObject
	DW2           core.PdfObject
	W2            core.PdfObject
	CIDToGIDMap   core.PdfObject

	widths       map[textencoding.CharCode]float64
	defaultWidth float64

	// Mapping between unicode runes to widths.
	// TODO(dennwc): both are used only in GetGlyphCharMetrics
	//  			 we can precompute metrics and drop both
	runeToWidthMap map[rune]int
<<<<<<< HEAD

	// Also mapping between GIDs (glyph index) and width.
	gidToWidthMap map[fonts.GID]int

	// Cache for glyph to metrics.
	glyphToMetricsCache map[textencoding.GlyphName]fonts.CharMetrics
=======
	ttfParser      *fonts.TtfType
>>>>>>> 650dbf80
}

// pdfCIDFontType2FromSkeleton returns a pdfCIDFontType2 with its common fields initalized.
func pdfCIDFontType2FromSkeleton(base *fontCommon) *pdfCIDFontType2 {
	return &pdfCIDFontType2{
		fontCommon: *base,
	}
}

// baseFields returns the fields of `font` that are common to all PDF fonts.
func (font *pdfCIDFontType2) baseFields() *fontCommon {
	return &font.fontCommon
}

func (font *pdfCIDFontType2) getFontDescriptor() *PdfFontDescriptor {
	return font.fontDescriptor
}

// Encoder returns the font's text encoder.
func (font pdfCIDFontType2) Encoder() textencoding.TextEncoder {
	return font.encoder
}

// GetGlyphCharMetrics returns the character metrics for the specified glyph.  A bool flag is
// returned to indicate whether or not the entry was found in the glyph to charcode mapping.
func (font pdfCIDFontType2) GetGlyphCharMetrics(glyph textencoding.GlyphName) (fonts.CharMetrics, bool) {
	// Return cached value if cached.
	if font.glyphToMetricsCache == nil {
		font.glyphToMetricsCache = make(map[textencoding.GlyphName]fonts.CharMetrics)
	}
	if metrics, cached := font.glyphToMetricsCache[glyph]; cached {
		return metrics, true
	}
	metrics := fonts.CharMetrics{}

<<<<<<< HEAD
	if font.ttfParser == nil {
		return metrics, false
	}

	enc := textencoding.NewTrueTypeFontEncoder(font.ttfParser.Chars)
=======
	// TODO(dennwc): why not use font.encoder? however it's not set in the constructor
	enc := font.ttfParser.NewEncoder()
>>>>>>> 650dbf80

	// Convert the glyph to character code.
	r, found := enc.GlyphToRune(glyph)
	if !found {
		common.Log.Debug("Unable to convert glyph %q to charcode (identity)", glyph)
		return metrics, false
	}

	w, found := font.runeToWidthMap[r]
	if !found {
		dw, ok := core.GetInt(font.DW)
		if !ok {
			return metrics, false
		}
		w = int(*dw)
	}
	metrics.GlyphName = glyph
	metrics.Wx = float64(w)

	font.glyphToMetricsCache[glyph] = metrics

	return metrics, true
}

// GetCharMetrics returns the char metrics for character code `code`.
func (font pdfCIDFontType2) GetCharMetrics(code textencoding.CharCode) (fonts.CharMetrics, bool) {
	if w, ok := font.widths[code]; ok {
		return fonts.CharMetrics{Wx: float64(w)}, true
	}
	// TODO(peterwilliams97): The remainder of this function is pure guesswork. Explain it.
	// FIXME(gunnsth): Appears that we are assuming a code <-> rune identity mapping.
	r := rune(code)
	w, ok := font.runeToWidthMap[r]
	if !ok {
		w = int(font.defaultWidth)
	}
	return fonts.CharMetrics{Wx: float64(w)}, true
}

// ToPdfObject converts the pdfCIDFontType2 to a PDF representation.
func (font *pdfCIDFontType2) ToPdfObject() core.PdfObject {
	if font.container == nil {
		font.container = &core.PdfIndirectObject{}
	}
	d := font.baseFields().asPdfObjectDictionary("CIDFontType2")
	font.container.PdfObject = d

	if font.CIDSystemInfo != nil {
		d.Set("CIDSystemInfo", font.CIDSystemInfo)
	}
	if font.DW != nil {
		d.Set("DW", font.DW)
	}
	if font.DW2 != nil {
		d.Set("DW2", font.DW2)
	}
	if font.W != nil {
		d.Set("W", font.W)
	}
	if font.W2 != nil {
		d.Set("W2", font.W2)
	}
	if font.CIDToGIDMap != nil {
		d.Set("CIDToGIDMap", font.CIDToGIDMap)
	}

	return font.container
}

// newPdfCIDFontType2FromPdfObject creates a pdfCIDFontType2 object from a dictionary (either direct
// or via indirect object). If a problem occurs with loading, an error is returned.
func newPdfCIDFontType2FromPdfObject(d *core.PdfObjectDictionary, base *fontCommon) (*pdfCIDFontType2, error) {
	if base.subtype != "CIDFontType2" {
		common.Log.Debug("ERROR: Font SubType != CIDFontType2. font=%s", base)
		return nil, core.ErrRangeError
	}

	font := pdfCIDFontType2FromSkeleton(base)

	// CIDSystemInfo.
	obj, ok := core.GetDict(d.Get("CIDSystemInfo"))
	if !ok {
		common.Log.Debug("ERROR: CIDSystemInfo (Required) missing. font=%s", base)
		return nil, ErrRequiredAttributeMissing
	}
	font.CIDSystemInfo = obj

	// Optional attributes.
	font.DW = d.Get("DW")
	font.W = d.Get("W")
	font.DW2 = d.Get("DW2")
	font.W2 = d.Get("W2")
	font.CIDToGIDMap = d.Get("CIDToGIDMap")

	if arr2, ok := core.GetArray(font.W); ok {
		font.widths = make(map[textencoding.CharCode]float64)
		for i := 0; i < arr2.Len()-1; i++ {
			obj0 := (*arr2).Get(i)
			n, ok0 := core.GetIntVal(obj0)
			if !ok0 {
				return nil, fmt.Errorf("Bad font W obj0: i=%d %#v", i, obj0)
			}
			i++
			if i > arr2.Len()-1 {
				return nil, fmt.Errorf("Bad font W array: arr2=%+v", arr2)
			}
			obj1 := (*arr2).Get(i)
			switch obj1.(type) {
			case *core.PdfObjectArray:
				arr, _ := core.GetArray(obj1)
				if widths, err := arr.ToFloat64Array(); err == nil {
					for j := 0; j < len(widths); j++ {
						font.widths[textencoding.CharCode(n+j)] = widths[j]
					}
				} else {
					return nil, fmt.Errorf("Bad font W array obj1: i=%d %#v", i, obj1)
				}
			case *core.PdfObjectInteger:
				n1, ok1 := core.GetIntVal(obj1)
				if !ok1 {
					return nil, fmt.Errorf("Bad font W int obj1: i=%d %#v", i, obj1)
				}
				i++
				if i > arr2.Len()-1 {
					return nil, fmt.Errorf("Bad font W array: arr2=%+v", arr2)
				}
				obj2 := (*arr2).Get(i)
				v, err := core.GetNumberAsFloat(obj2)
				if err != nil {
					return nil, fmt.Errorf("Bad font W int obj2: i=%d %#v", i, obj2)
				}
				for j := n; j <= n1; j++ {
					font.widths[textencoding.CharCode(j)] = v
				}
			default:
				return nil, fmt.Errorf("Bad font W obj1 type: i=%d %#v", i, obj1)
			}
		}
	}
	if defaultWidth, err := core.GetNumberAsFloat(font.DW); err == nil {
		font.defaultWidth = defaultWidth
	} else {
		font.defaultWidth = 1000.0
	}

	return font, nil
}

// NewCompositePdfFontFromTTFFile loads a composite font from a TTF font file. Composite fonts can
// be used to represent unicode fonts which can have multi-byte character codes, representing a wide
// range of values.
// It is represented by a Type0 Font with an underlying CIDFontType2 and an Identity-H encoding map.
// TODO: May be extended in the future to support a larger variety of CMaps and vertical fonts.
func NewCompositePdfFontFromTTFFile(filePath string) (*PdfFont, error) {
	// Load the truetype font data.
	ttf, err := fonts.TtfParse(filePath)
	if err != nil {
		common.Log.Debug("ERROR: while loading ttf font: %v", err)
		return nil, err
	}

	// Prepare the inner descendant font (CIDFontType2).
	cidfont := &pdfCIDFontType2{
		fontCommon: fontCommon{
			subtype: "CIDFontType2",
		},
		ttfParser: &ttf,

		// Use identity character id (CID) to glyph id (GID) mapping.
		// Code below relies on the fact that identity mapping is used.
		CIDToGIDMap: core.MakeName("Identity"),
	}

	// 2-byte character codes ➞ runes
	runes := make([]rune, 0, len(ttf.Chars))
	for r := range ttf.Chars {
		runes = append(runes, rune(r))
	}
	// make sure runes are sorted so PDF output is stable
	sort.Slice(runes, func(i, j int) bool {
		return runes[i] < runes[j]
	})

	k := 1000.0 / float64(ttf.UnitsPerEm)

	if len(ttf.Widths) <= 0 {
		return nil, errors.New("ERROR: Missing required attribute (Widths)")
	}

	missingWidth := k * float64(ttf.Widths[0])

	// Construct a rune ➞ width map.
	runeToWidthMap := make(map[rune]int)
	for _, r := range runes {
		gid := ttf.Chars[r]

		w := k * float64(ttf.Widths[gid])
		runeToWidthMap[r] = int(w)
	}
	cidfont.runeToWidthMap = runeToWidthMap

	// Default width.
	cidfont.DW = core.MakeInteger(int64(missingWidth))

	// Construct W array.  Stores character code to width mappings.
	wArr := makeCIDWidthArr(runes, runeToWidthMap, ttf.Chars)
	cidfont.W = core.MakeIndirectObject(wArr)

	d := core.MakeDict()
	d.Set("Ordering", core.MakeString("Identity"))
	d.Set("Registry", core.MakeString("Adobe"))
	d.Set("Supplement", core.MakeInteger(0))
	cidfont.CIDSystemInfo = d

	// Make the font descriptor.
	descriptor := &PdfFontDescriptor{
		FontName:  core.MakeName(ttf.PostScriptName),
		Ascent:    core.MakeFloat(k * float64(ttf.TypoAscender)),
		Descent:   core.MakeFloat(k * float64(ttf.TypoDescender)),
		CapHeight: core.MakeFloat(k * float64(ttf.CapHeight)),
		FontBBox: core.MakeArrayFromFloats([]float64{
			k * float64(ttf.Xmin),
			k * float64(ttf.Ymin),
			k * float64(ttf.Xmax),
			k * float64(ttf.Ymax),
		}),
		ItalicAngle:  core.MakeFloat(float64(ttf.ItalicAngle)),
		MissingWidth: core.MakeFloat(k * float64(ttf.Widths[0])),
	}

	// Embed the TrueType font program.
	ttfBytes, err := ioutil.ReadFile(filePath)
	if err != nil {
		common.Log.Debug("ERROR: Unable to read file contents: %v", err)
		return nil, err
	}

	stream, err := core.MakeStream(ttfBytes, core.NewFlateEncoder())
	if err != nil {
		common.Log.Debug("ERROR: Unable to make stream: %v", err)
		return nil, err
	}
	stream.PdfObjectDictionary.Set("Length1", core.MakeInteger(int64(len(ttfBytes))))
	descriptor.FontFile2 = stream

	if ttf.Bold {
		descriptor.StemV = core.MakeInteger(120)
	} else {
		descriptor.StemV = core.MakeInteger(70)
	}

	// Flags
	flags := fontFlagSymbolic // Symbolic.
	if ttf.IsFixedPitch {
		flags |= fontFlagFixedPitch
	}
	if ttf.ItalicAngle != 0 {
		flags |= fontFlagItalic
	}
	descriptor.Flags = core.MakeInteger(int64(flags))

	cidfont.basefont = ttf.PostScriptName
	cidfont.fontDescriptor = descriptor

	// Make root Type0 font.
	type0 := pdfFontType0{
		fontCommon: fontCommon{
			subtype:  "Type0",
			basefont: ttf.PostScriptName,
		},
		DescendantFont: &PdfFont{
			context: cidfont,
		},
		Encoding: core.MakeName("Identity-H"),
		encoder:  ttf.NewEncoder(),
	}

	type0.toUnicodeCmap = ttf.MakeToUnicode()

	// Build Font.
	font := PdfFont{
		context: &type0,
	}

	return &font, nil
}

func makeCIDWidthArr(runes []rune, widths map[rune]int, gids map[rune]fonts.GID) *core.PdfObjectArray {
	// Construct W array. Stores character code to width mappings.
	arr := &core.PdfObjectArray{}

	// 9.7.4.3 Glyph metrics in CIDFonts

	// In the first format, c shall be an integer specifying a starting CID value; it shall be followed by an array of
	// n numbers that shall specify the widths for n consecutive CIDs, starting with c.
	// The second format shall define the same width, w, as a number, for all CIDs in the range c_first to c_last.

	// We always use the second format.

	// TODO(dennwc): this can be done on GIDs instead of runes
	for i := 0; i < len(runes); {
		w := widths[runes[i]]

		li := i
		for j := i + 1; j < len(runes); j++ {
			w2 := widths[runes[j]]
			if w == w2 {
				li = j
			} else {
				break
			}
		}

		// The W maps from CID to width, here CID = GID.
		gid1 := gids[runes[i]]
		gid2 := gids[runes[li]]

		arr.Append(core.MakeInteger(int64(gid1)))
		arr.Append(core.MakeInteger(int64(gid2)))
		arr.Append(core.MakeInteger(int64(w)))

		i = li + 1
	}
	return arr
}<|MERGE_RESOLUTION|>--- conflicted
+++ resolved
@@ -300,16 +300,11 @@
 	// TODO(dennwc): both are used only in GetGlyphCharMetrics
 	//  			 we can precompute metrics and drop both
 	runeToWidthMap map[rune]int
-<<<<<<< HEAD
-
-	// Also mapping between GIDs (glyph index) and width.
-	gidToWidthMap map[fonts.GID]int
 
 	// Cache for glyph to metrics.
 	glyphToMetricsCache map[textencoding.GlyphName]fonts.CharMetrics
-=======
-	ttfParser      *fonts.TtfType
->>>>>>> 650dbf80
+
+	ttfParser *fonts.TtfType
 }
 
 // pdfCIDFontType2FromSkeleton returns a pdfCIDFontType2 with its common fields initalized.
@@ -345,16 +340,11 @@
 	}
 	metrics := fonts.CharMetrics{}
 
-<<<<<<< HEAD
 	if font.ttfParser == nil {
 		return metrics, false
 	}
-
-	enc := textencoding.NewTrueTypeFontEncoder(font.ttfParser.Chars)
-=======
 	// TODO(dennwc): why not use font.encoder? however it's not set in the constructor
 	enc := font.ttfParser.NewEncoder()
->>>>>>> 650dbf80
 
 	// Convert the glyph to character code.
 	r, found := enc.GlyphToRune(glyph)
