--- conflicted
+++ resolved
@@ -18,22 +18,6 @@
 	"github.com/unidoc/unidoc/pdf/model/fonts"
 )
 
-<<<<<<< HEAD
-=======
-// Font represents a font which is a series of glyphs. Character codes from PDF strings can be
-// mapped to and from glyphs. Each glyph has metrics.
-// XXX: FIXME (peterwilliams97) HACK to add GetCharMetrics() for fonts other than standard 14
-//      Remove this hack.
-type Font interface {
-	Encoder() textencoding.TextEncoder
-	SetEncoder(encoder textencoding.TextEncoder)
-	GetGlyphCharMetrics(glyph string) (fonts.CharMetrics, bool)
-	GetCharMetrics(code uint16) (fonts.CharMetrics, bool)
-	GetAverageCharWidth() float64 // XXX(peterwilliams97) Not used. Remove.
-	ToPdfObject() core.PdfObject
-}
-
->>>>>>> 6529b42a
 // PdfFont represents an underlying font structure which can be of type:
 // - Type0
 // - Type1
