/*
 * This file is subject to the terms and conditions defined in
 * file 'LICENSE.md', which is part of this source code package.
 */

package model

import (
	"errors"
	"fmt"
	"sort"
	"strings"

	"github.com/unidoc/unidoc/common"
	"github.com/unidoc/unidoc/pdf/core"
	"github.com/unidoc/unidoc/pdf/internal/cmap"
	"github.com/unidoc/unidoc/pdf/internal/textencoding"
	"github.com/unidoc/unidoc/pdf/model/fonts"
)

// PdfFont represents an underlying font structure which can be of type:
// - Type0
// - Type1
// - TrueType
// etc.
type PdfFont struct {
	context fonts.Font // The underlying font: Type0, Type1, Truetype, etc..
}

// GetFontDescriptor returns the font descriptor for `font`.
func (font PdfFont) GetFontDescriptor() (*PdfFontDescriptor, error) {
	switch t := font.context.(type) {
	case *pdfFontSimple:
		return t.fontDescriptor, nil
	case *pdfFontType0:
		return t.fontDescriptor, nil
	case *pdfCIDFontType0:
		return t.fontDescriptor, nil
	case *pdfCIDFontType2:
		return t.fontDescriptor, nil
	}
	common.Log.Debug("ERROR: Cannot get font descriptor for font type %T (%s)", font, font)
	return nil, errors.New("font descriptor not found")
}

// String returns a string that describes `font`.
func (font PdfFont) String() string {
	enc := ""
	if font.context.Encoder() != nil {
		enc = font.context.Encoder().String()
	}
	return fmt.Sprintf("FONT{%T %s %s}", font.context, font.baseFields().coreString(), enc)
}

// BaseFont returns the font's "BaseFont" field.
func (font PdfFont) BaseFont() string {
	return font.baseFields().basefont
}

// Subtype returns the font's "Subtype" field.
func (font PdfFont) Subtype() string {
	subtype := font.baseFields().subtype
	if t, ok := font.context.(*pdfFontType0); ok {
		subtype = fmt.Sprintf("%s:%s", subtype, t.DescendantFont.Subtype())
	}
	return subtype
}

// IsCID returns true if the underlying font is CID.
func (font PdfFont) IsCID() bool {
	return font.baseFields().isCIDFont()
}

// FontDescriptor returns font's PdfFontDescriptor. This may be a builtin descriptor for standard 14
// fonts but must be an explicit descriptor for other fonts.
func (font PdfFont) FontDescriptor() *PdfFontDescriptor {
	if font.baseFields().fontDescriptor != nil {
		return font.baseFields().fontDescriptor
	}
	if t, ok := font.context.(*pdfFontSimple); ok {
		return t.std14Descriptor
	}
	common.Log.Error("All fonts have a Descriptor. font=%s", font)
	return nil
}

// ToUnicode returns the name of the font's "ToUnicode" field if there is one, or "" if there isn't.
func (font PdfFont) ToUnicode() string {
	if font.baseFields().toUnicodeCmap == nil {
		return ""
	}
	return font.baseFields().toUnicodeCmap.Name()
}

// DefaultFont returns the default font, which is currently the built in Helvetica.
func DefaultFont() *PdfFont {
	std, _ := loadStandard14Font(Helvetica)
	return &PdfFont{context: &std}
}

// NewStandard14Font returns the standard 14 font named `basefont` as a *PdfFont, or an error if it
// `basefont` is not one of the standard 14 font names.
func NewStandard14Font(basefont Standard14Font) (*PdfFont, error) {
	font, _, err := NewStandard14FontWithEncoding(basefont, nil)
	return font, err
}

// NewStandard14FontMustCompile returns the standard 14 font named `basefont` as a *PdfFont.
// If `basefont` is one of the 14 Standard14Font values defined above then NewStandard14FontMustCompile
// is guaranteed to succeed.
func NewStandard14FontMustCompile(basefont Standard14Font) *PdfFont {
	font, err := NewStandard14Font(basefont)
	if err != nil {
		panic(fmt.Errorf("invalid Standard14Font %#q", basefont))
	}
	return font
}

// NewStandard14FontWithEncoding returns the standard 14 font named `basefont` as a *PdfFont and
// a SimpleEncoder that encodes all the runes in `alphabet`, or an error if this is not possible.
// An error can occur if`basefont` is not one the standard 14 font names.
func NewStandard14FontWithEncoding(basefont Standard14Font, alphabet map[rune]int) (*PdfFont,
	*textencoding.SimpleEncoder, error) {
	// XXX(peterwilliams97) This is wrong. Use correct implementation in newPdfFontFromPdfObject()
	baseEncoder := "MacRomanEncoding"
	common.Log.Trace("NewStandard14FontWithEncoding: basefont=%#q baseEncoder=%#q alphabet=%q",
		basefont, baseEncoder, string(sortedAlphabet(alphabet)))

	std, ok := loadStandard14Font(basefont)
	if !ok {
		return nil, nil, ErrFontNotSupported
	}
	encoder, err := textencoding.NewSimpleTextEncoder(baseEncoder, nil)
	if err != nil {
		return nil, nil, err
	}

	// glyphCode are the encoding glyphs. We need to match them to the font glyphs.
	glyphCode := map[string]byte{}

	// slots are the indexes in the encoding where the new character codes are added.
	// slots are unused indexes, which are filled first. slots1 are the used indexes.
	slots := []byte{}
	slots1 := []byte{}
	for code := uint16(1); code <= 0xff; code++ {
		if glyph, ok := encoder.CodeToGlyph[code]; ok {
			glyphCode[glyph] = byte(code)
			// Don't overwrite space
			if glyph != "space" {

				slots1 = append(slots1, byte(code))
			}
		} else {
			slots = append(slots, byte(code))
		}
	}
	slots = append(slots, slots1...)

	// `glyphs` are the font glyphs that we need to encode.
	glyphs := []string{}
	for _, r := range sortedAlphabet(alphabet) {
		glyph, ok := textencoding.RuneToGlyph(r)
		if !ok {
			common.Log.Debug("No glyph for rune 0x%02x=%c", r, r)
			continue
		}
		if _, ok = std.fontMetrics[glyph]; !ok {
			common.Log.Trace("Glyph %q (0x%04x=%c)not in font", glyph, r, r)
			continue
		}
		if len(glyphs) >= 255 {
			common.Log.Debug("Too many characters for encoding")
			break
		}
		glyphs = append(glyphs, glyph)

	}

	// Fill the slots, starting with the empty ones.
	slotIdx := 0
	differences := map[byte]string{}
	for _, glyph := range glyphs {
		if _, ok := glyphCode[glyph]; !ok {
			differences[slots[slotIdx]] = glyph
			slotIdx++
		}
	}

	encoder, err = textencoding.NewSimpleTextEncoder(baseEncoder, differences)
	if err != nil {
		return nil, nil, err
	}
	std.std14Encoder = encoder
	std.updateStandard14Font()

	return &PdfFont{context: &std}, encoder, nil
}

// GetAlphabet returns a map of the runes in `text` and their frequencies.
func GetAlphabet(text string) map[rune]int {
	alphabet := map[rune]int{}
	for _, r := range text {
		alphabet[r]++
	}
	return alphabet
}

// sortedAlphabet the runes in `alphabet` sorted by frequency.
func sortedAlphabet(alphabet map[rune]int) []rune {
	runes := []rune{}
	for r := range alphabet {
		runes = append(runes, r)
	}
	sort.Slice(runes, func(i, j int) bool {
		ri, rj := runes[i], runes[j]
		ni, nj := alphabet[ri], alphabet[rj]
		if ni != nj {
			return ni < nj
		}
		return ri < rj
	})
	return runes
}

// NewPdfFontFromPdfObject loads a PdfFont from the dictionary `fontObj`.  If there is a problem an
// error is returned.
func NewPdfFontFromPdfObject(fontObj core.PdfObject) (*PdfFont, error) {
	return newPdfFontFromPdfObject(fontObj, true)
}

// newPdfFontFromPdfObject loads a PdfFont from the dictionary `fontObj`.  If there is a problem an
// error is returned.
// The allowType0 flag indicates whether loading Type0 font should be supported.  This is used to
// avoid cyclical loading.
func newPdfFontFromPdfObject(fontObj core.PdfObject, allowType0 bool) (*PdfFont, error) {
	d, base, err := newFontBaseFieldsFromPdfObject(fontObj)
	if err != nil {
		return nil, err
	}

	font := &PdfFont{}
	switch base.subtype {
	case "Type0":
		if !allowType0 {
			common.Log.Debug("ERROR: Loading type0 not allowed. font=%s", base)
			return nil, errors.New("Cyclical type0 loading")
		}
		type0font, err := newPdfFontType0FromPdfObject(d, base)
		if err != nil {
			common.Log.Debug("ERROR: While loading Type0 font. font=%s err=%v", base, err)
			return nil, err
		}
		font.context = type0font
	case "Type1", "Type3", "MMType1", "TrueType":
		var simplefont *pdfFontSimple
		std, builtin := loadStandard14Font(Standard14Font(base.basefont))
		if builtin {
			font.context = &std

			stdObj := core.TraceToDirectObject(std.ToPdfObject())
			d14, stdBase, err := newFontBaseFieldsFromPdfObject(stdObj)

			if err != nil {
				common.Log.Debug("ERROR: Bad Standard14\n\tfont=%s\n\tstd=%+v", base, std)
				return nil, err
			}

			for _, k := range d.Keys() {
				d14.Set(k, d.Get(k))
			}
			simplefont, err = newSimpleFontFromPdfObject(d14, stdBase, std.std14Encoder)
			if err != nil {
				common.Log.Debug("ERROR: Bad Standard14\n\tfont=%s\n\tstd=%+v", base, std)
				return nil, err
			}

			simplefont.charWidths = std.charWidths
			simplefont.fontMetrics = std.fontMetrics
		} else {
			simplefont, err = newSimpleFontFromPdfObject(d, base, nil)
			if err != nil {
				common.Log.Debug("ERROR: While loading simple font: font=%s err=%v", base, err)
				return nil, err
			}
		}
		err = simplefont.addEncoding()
		if err != nil {
			return nil, err
		}
		if builtin {
			simplefont.updateStandard14Font()
		}
		if builtin && simplefont.encoder == nil && simplefont.std14Encoder == nil {
			// This is not possible.
			common.Log.Error("simplefont=%s", simplefont)
			common.Log.Error("std=%s", std)
		}
		if len(simplefont.charWidths) == 0 {
			common.Log.Debug("ERROR: No widths. font=%s", simplefont)
		}
		font.context = simplefont
	case "CIDFontType0":
		cidfont, err := newPdfCIDFontType0FromPdfObject(d, base)
		if err != nil {
			common.Log.Debug("ERROR: While loading cid font type0 font: %v", err)
			return nil, err
		}
		font.context = cidfont
	case "CIDFontType2":
		cidfont, err := newPdfCIDFontType2FromPdfObject(d, base)
		if err != nil {
			common.Log.Debug("ERROR: While loading cid font type2 font. font=%s err=%v", base, err)
			return nil, err
		}
		font.context = cidfont
	default:
		common.Log.Debug("ERROR: Unsupported font type: font=%s", base)
		return nil, fmt.Errorf("Unsupported font type: font=%s", base)
	}

	return font, nil
}

// CharcodeBytesToUnicode converts PDF character codes `data` to a Go unicode string.
//
// 9.10 Extraction of Text Content (page 292)
// The process of finding glyph descriptions in OpenType fonts by a conforming reader shall be the following:
// • For Type 1 fonts using “CFF” tables, the process shall be as described in 9.6.6.2, "Encodings
//   for Type 1 Fonts".
// • For TrueType fonts using “glyf” tables, the process shall be as described in 9.6.6.4,
//   "Encodings for TrueType Fonts". Since this process sometimes produces ambiguous results,
//   conforming writers, instead of using a simple font, shall use a Type 0 font with an Identity-H
//   encoding and use the glyph indices as character codes, as described following Table 118.
func (font PdfFont) CharcodeBytesToUnicode(data []byte) (string, int, int) {
	common.Log.Trace("CharcodeBytesToUnicode: data=[% 02x]=%#q", data, data)

	charcodes := make([]uint16, 0, len(data)+len(data)%2)
	if font.baseFields().isCIDFont() {
		if len(data) == 1 {
			data = []byte{0, data[0]}
		}
		if len(data)%2 != 0 {
			common.Log.Debug("ERROR: Padding data=%+v to even length", data)
			data = append(data, 0)
		}
		for i := 0; i < len(data); i += 2 {
			b := uint16(data[i])<<8 | uint16(data[i+1])
			charcodes = append(charcodes, b)
		}
	} else {
		for _, b := range data {
			charcodes = append(charcodes, uint16(b))
		}
	}

	charstrings := make([]string, 0, len(charcodes))
	numMisses := 0
	for _, code := range charcodes {
		if font.baseFields().toUnicodeCmap != nil {
			r, ok := font.baseFields().toUnicodeCmap.CharcodeToUnicode(cmap.CharCode(code))
			if ok {
				charstrings = append(charstrings, r)
				continue
			}
		}
		// Fall back to encoding
		if encoder := font.Encoder(); encoder != nil {
			r, ok := encoder.CharcodeToRune(code)
			if ok {
				charstrings = append(charstrings, textencoding.RuneToString(r))
				continue
			}

			common.Log.Debug("ERROR: No rune. code=0x%04x data=[% 02x]=%#q charcodes=[% 04x] CID=%t\n"+
				"\tfont=%s\n\tencoding=%s",
				code, data, data, charcodes, font.baseFields().isCIDFont(), font, encoder)
			numMisses++
			charstrings = append(charstrings, cmap.MissingCodeString)
		}
	}

	if numMisses != 0 {
		common.Log.Debug("ERROR: Couldn't convert to unicode. Using input. data=%#q=[% 02x]\n"+
			"\tnumChars=%d numMisses=%d\n"+
			"\tfont=%s",
			string(data), data, len(charcodes), numMisses, font)
	}

	out := strings.Join(charstrings, "")
	return out, len([]rune(out)), numMisses
}

// BytesToCharcodes converts the bytes in a PDF string to character codes.
func (font PdfFont) BytesToCharcodes(data []byte) []uint16 {
	common.Log.Trace("BytesToCharcodes: data=[% 02x]=%#q", data, data)
	charcodes := make([]uint16, 0, len(data)+len(data)%2)
	if font.baseFields().isCIDFont() {
		if len(data) == 1 {
			data = []byte{0, data[0]}
		}
		if len(data)%2 != 0 {
			common.Log.Debug("ERROR: Padding data=%+v to even length", data)
			data = append(data, 0)
		}
		for i := 0; i < len(data); i += 2 {
			b := uint16(data[i])<<8 | uint16(data[i+1])
			charcodes = append(charcodes, b)
		}
	} else {
		for _, b := range data {
			charcodes = append(charcodes, uint16(b))
		}
	}
	return charcodes
}

// CharcodesToUnicode converts the character codes `charcodes` to a slice of unicode strings.
<<<<<<< HEAD
// How it works:
//  1) Use the ToUnicode CMap if there is one.
//  2) Use the underlying font's encoding.
=======
>>>>>>> 2b1c796a
// TODO(peterwilliams97): Remove int returns.
func (font PdfFont) CharcodesToUnicode(charcodes []uint16) ([]string, int, int) {
	charstrings := make([]string, 0, len(charcodes))
	numMisses := 0
	for _, code := range charcodes {
		if font.baseFields().toUnicodeCmap != nil {
			r, ok := font.baseFields().toUnicodeCmap.CharcodeToUnicode(cmap.CharCode(code))
			if ok {
				charstrings = append(charstrings, r)
				continue
			}
		}
		// Fall back to encoding.
		encoder := font.Encoder()
		if encoder != nil {
			r, ok := encoder.CharcodeToRune(code)
			if ok {
				charstrings = append(charstrings, textencoding.RuneToString(r))
				continue
			}
		}
		common.Log.Debug("ERROR: No rune. code=0x%04x charcodes=[% 04x] CID=%t\n"+
			"\tfont=%s\n\tencoding=%s",
			code, charcodes, font.baseFields().isCIDFont(), font, encoder)
		numMisses++
		charstrings = append(charstrings, cmap.MissingCodeString)
	}

	if numMisses != 0 {
		common.Log.Debug("ERROR: Couldn't convert to unicode. Using input.\n"+
			"\tnumChars=%d numMisses=%d\n"+
			"\tfont=%s",
			len(charcodes), numMisses, font)
	}

	return charstrings, len(charstrings), numMisses
}

// ToPdfObject converts the PdfFont object to its PDF representation.
func (font PdfFont) ToPdfObject() core.PdfObject {
	if t := font.actualFont(); t != nil {
		return t.ToPdfObject()
	}
	common.Log.Debug("ERROR: ToPdfObject Not implemented for font type=%T. Returning null object.",
		font.context)
	return core.MakeNull()
}

// Encoder returns the font's text encoder.
func (font PdfFont) Encoder() textencoding.TextEncoder {
	t := font.actualFont()
	if t == nil {
		common.Log.Debug("ERROR: Encoder not implemented for font type=%T", font.context)
		// XXX: Should we return a default encoding?
		return nil
	}
	return t.Encoder()
}

// SetEncoder sets the encoding for the underlying font.
func (font PdfFont) SetEncoder(encoder textencoding.TextEncoder) {
	t := font.actualFont()
	if t == nil {
		common.Log.Debug("ERROR: SetEncoder. Not implemented for font type=%#T", font.context)
		return
	}
	t.SetEncoder(encoder)
}

// GetGlyphCharMetrics returns the char metrics for glyph name `glyph`.
// TODO(peterwilliams97) There is nothing callers can do if no CharMetrics are found so we might as
//                       well give them 0 width. There is no need for the bool return.
func (font PdfFont) GetGlyphCharMetrics(glyph string) (fonts.CharMetrics, bool) {
	t := font.actualFont()
	if t == nil {
		common.Log.Debug("ERROR: GetGlyphCharMetrics Not implemented for font type=%#T", font.context)
		return fonts.CharMetrics{GlyphName: glyph}, false
	}
	if m, ok := t.GetGlyphCharMetrics(glyph); ok {
		return m, true
	}
	if descriptor, err := font.GetFontDescriptor(); err == nil && descriptor != nil {
		return fonts.CharMetrics{GlyphName: glyph, Wx: descriptor.missingWidth}, true
	}

	common.Log.Debug("GetGlyphCharMetrics: No metrics for font=%s", font)
	return fonts.CharMetrics{GlyphName: glyph}, false
}

// GetCharMetrics returns the char metrics for character code `code`.
<<<<<<< HEAD
// How it works:
//  1) It calls the GetCharMetrics function for the underlying font, either a simple font or
//     a Type0 font. The underlying font GetCharMetrics() functions do direct charcode ➞  metrics
//     mappings.
//  2) If the underlying font's GetCharMetrics() doesn't have a CharMetrics for `code` then a
//     a CharMetrics with the FontDescriptor's /MissingWidth is returned.
//  3) If there is no /MissingWidth then a failure is returned.
// TODO(peterwilliams97) There is nothing callers can do if no CharMetrics are found so we might as
//                       well give them 0 width. There is no need for the bool return.
func (font PdfFont) GetCharMetrics(code uint16) (fonts.CharMetrics, bool) {
	var nometrics fonts.CharMetrics

	// XXX(peterwilliams97) pdfFontType0.GetCharMetrics() calls pdfCIDFontType2.GetCharMetrics()
	// through this function. Would it be more straightforward for pdfFontType0.GetCharMetrics() to
	// call pdfCIDFontType0.GetCharMetrics() and pdfCIDFontType2.GetCharMetrics() directly?
=======
// TODO(gunnsth): Reconsider whether needed or if can map via GlyphName.
func (font PdfFont) GetCharMetrics(code uint16) (fonts.CharMetrics, bool) {
	var nometrics fonts.CharMetrics
>>>>>>> 2b1c796a
	switch t := font.context.(type) {
	case *pdfFontSimple:
		if m, ok := t.GetCharMetrics(code); ok {
			return m, ok
		}
	case *pdfFontType0:
		if m, ok := t.GetCharMetrics(code); ok {
			return m, ok
		}
	case *pdfCIDFontType0:
		if m, ok := t.GetCharMetrics(code); ok {
			return m, ok
		}
	case *pdfCIDFontType2:
		if m, ok := t.GetCharMetrics(code); ok {
			return m, ok
		}
	default:
<<<<<<< HEAD
		common.Log.Debug("ERROR: GetCharMetrics not implemented for font type=%T.", font.context)
=======
		common.Log.Debug("ERROR: GetCharMetrics Not implemented for font type=%T", font.context)
>>>>>>> 2b1c796a
		return nometrics, false
	}

	if descriptor, err := font.GetFontDescriptor(); err == nil && descriptor != nil {
		return fonts.CharMetrics{Wx: descriptor.missingWidth}, true
	}
<<<<<<< HEAD

	common.Log.Debug("GetCharMetrics: No metrics for font=%s", font)
=======
>>>>>>> 2b1c796a
	return nometrics, false
}

// GetRuneCharMetrics returns the char metrics for rune `r`.
// TODO(peterwilliams97) There is nothing callers can do if no CharMetrics are found so we might as
//                       well give them 0 width. There is no need for the bool return.
func (font PdfFont) GetRuneCharMetrics(r rune) (fonts.CharMetrics, bool) {
	var nometrics fonts.CharMetrics

	encoder := font.Encoder()
	if encoder != nil {

		glyph, found := encoder.RuneToGlyph(r)
		if !found {
			common.Log.Debug("Error! Glyph not found for rune=%s %s", r, font.String())
		} else {
			m, ok := font.GetGlyphCharMetrics(glyph)
			if ok {
				return m, true
			}
		}
		common.Log.Debug("ERROR: Metrics not found for rune=%+v glyph=%#q %s", r, glyph, font)
	}
	if descriptor, err := font.GetFontDescriptor(); err == nil && descriptor != nil {
		return fonts.CharMetrics{Wx: descriptor.missingWidth}, true
	}

	common.Log.Debug("GetRuneCharMetrics: No metrics for font=%s", font)
	return nometrics, false
}

// actualFont returns the Font in font.context
// NOTE(gunnsth): Actually this only sanity checks the font.context as the returned font will be
// wrapped in an interface.
func (font PdfFont) actualFont() fonts.Font {
	if font.context == nil {
		common.Log.Debug("ERROR: actualFont. context is nil. font=%s", font)
	}
	switch t := font.context.(type) {
	case *pdfFontSimple:
		return t
	case *pdfFontType0:
		return t
	case *pdfCIDFontType0:
		return t
	case *pdfCIDFontType2:
		return t
	default:
		common.Log.Debug("ERROR: actualFont. Unknown font type %T. font=%s", t, font)
		return nil
	}
}

// baseFields returns the fields of `font`.context that are common to all PDF fonts.
func (font PdfFont) baseFields() *fontCommon {
	if font.context == nil {
		common.Log.Debug("ERROR: baseFields. context is nil.")
		return nil
	}
	switch t := font.context.(type) {
	case *pdfFontSimple:
		return t.baseFields()
	case *pdfFontType0:
		return t.baseFields()
	case *pdfCIDFontType0:
		return t.baseFields()
	case *pdfCIDFontType2:
		return t.baseFields()
	default:
		common.Log.Debug("ERROR: base. Unknown font type %T. font=%s", t, font.String())
		return nil
	}
}

// fontCommon represents the fields that are common to all PDF fonts.
type fontCommon struct {
	// All fonts have these fields.
	basefont string // The font's "BaseFont" field.
	subtype  string // The font's "Subtype" field.
	name     string

	// These are optional fields in the PDF font.
	toUnicode core.PdfObject // The stream containing toUnicodeCmap. We keep it around for ToPdfObject.

	// These objects are computed from optional fields in the PDF font.
	toUnicodeCmap  *cmap.CMap         // Computed from "ToUnicode".
	fontDescriptor *PdfFontDescriptor // Computed from "FontDescriptor".

	// objectNumber helps us find the font in the PDF being processed. This helps with debugging.
	objectNumber int64
}

// asPdfObjectDictionary returns `base` as a core.PdfObjectDictionary.
// It is for use in font ToPdfObject functions.
// NOTE: The returned dict's "Subtype" field is set to `subtype` if `base` doesn't have a subtype.
func (base fontCommon) asPdfObjectDictionary(subtype string) *core.PdfObjectDictionary {

	if subtype != "" && base.subtype != "" && subtype != base.subtype {
		common.Log.Debug("ERROR: asPdfObjectDictionary. Overriding subtype to %#q %s", subtype, base)
	} else if subtype == "" && base.subtype == "" {
		common.Log.Debug("ERROR: asPdfObjectDictionary no subtype. font=%s", base)
	} else if base.subtype == "" {
		base.subtype = subtype
	}

	d := core.MakeDict()
	d.Set("Type", core.MakeName("Font"))
	d.Set("BaseFont", core.MakeName(base.basefont))
	d.Set("Subtype", core.MakeName(base.subtype))

	if base.fontDescriptor != nil {
		d.Set("FontDescriptor", base.fontDescriptor.ToPdfObject())
	}
	if base.toUnicode != nil {
		d.Set("ToUnicode", base.toUnicode)
	} else if base.toUnicodeCmap != nil {
		data := base.toUnicodeCmap.Bytes()
		o, err := core.MakeStream(data, nil)
		if err != nil {
			common.Log.Debug("MakeStream failed. err=%v", err)
		} else {
			d.Set("ToUnicode", o)
		}
	}
	return d
}

// String returns a string that describes `base`.
func (base fontCommon) String() string {
	return fmt.Sprintf("FONT{%s}", base.coreString())
}

// coreString returns the contents of fontCommon.String() without the FONT{} wrapper.
func (base fontCommon) coreString() string {
	descriptor := ""
	if base.fontDescriptor != nil {
		descriptor = base.fontDescriptor.String()
	}
	return fmt.Sprintf("%#q %#q %q obj=%d ToUnicode=%t flags=0x%0x %s",
		base.subtype, base.basefont, base.name, base.objectNumber, base.toUnicode != nil,
		base.fontFlags(), descriptor)
}

func (base fontCommon) fontFlags() int {
	if base.fontDescriptor == nil {
		return 0
	}
	return base.fontDescriptor.flags
}

// isCIDFont returns true if `base` is a CID font.
func (base fontCommon) isCIDFont() bool {
	if base.subtype == "" {
		common.Log.Debug("ERROR: isCIDFont. context is nil. font=%s", base)
	}
	isCID := false
	switch base.subtype {
	case "Type0", "CIDFontType0", "CIDFontType2":
		isCID = true
	}
	common.Log.Trace("isCIDFont: isCID=%t font=%s", isCID, base)
	return isCID
}

// newFontBaseFieldsFromPdfObject returns `fontObj` as a dictionary the common fields from that
// dictionary in the fontCommon return.  If there is a problem an error is returned.
// The fontCommon is the group of fields common to all PDF fonts.
func newFontBaseFieldsFromPdfObject(fontObj core.PdfObject) (*core.PdfObjectDictionary, *fontCommon,
	error) {
	font := &fontCommon{}

	if obj, ok := fontObj.(*core.PdfIndirectObject); ok {
		font.objectNumber = obj.ObjectNumber
	}

	d, ok := core.GetDict(fontObj)
	if !ok {
		common.Log.Debug("ERROR: Font not given by a dictionary (%T)", fontObj)
		return nil, nil, ErrFontNotSupported
	}

	objtype, ok := core.GetNameVal(d.Get("Type"))
	if !ok {
		common.Log.Debug("ERROR: Font Incompatibility. Type (Required) missing")
		return nil, nil, ErrRequiredAttributeMissing
	}
	if objtype != "Font" {
		common.Log.Debug("ERROR: Font Incompatibility. Type=%q. Should be %q.", objtype, "Font")
		return nil, nil, core.ErrTypeError
	}

	subtype, ok := core.GetNameVal(d.Get("Subtype"))
	if !ok {
		common.Log.Debug("ERROR: Font Incompatibility. Subtype (Required) missing")
		return nil, nil, ErrRequiredAttributeMissing
	}
	font.subtype = subtype

	name, ok := core.GetNameVal(d.Get("Name"))
	if ok {
		font.name = name
	}

	if subtype == "Type3" {
		common.Log.Debug("ERROR: Type 3 font not supprted. d=%s", d)
		return nil, nil, ErrFontNotSupported
	}

	basefont, ok := core.GetNameVal(d.Get("BaseFont"))
	if !ok {
		common.Log.Debug("ERROR: Font Incompatibility. BaseFont (Required) missing")
		return nil, nil, ErrRequiredAttributeMissing
	}
	font.basefont = basefont

	obj := d.Get("FontDescriptor")
	if obj != nil {
		fontDescriptor, err := newPdfFontDescriptorFromPdfObject(obj)
		if err != nil {
			common.Log.Debug("ERROR: Bad font descriptor. err=%v", err)
			return nil, nil, err
		}
		font.fontDescriptor = fontDescriptor
	}

	toUnicode := d.Get("ToUnicode")
	if toUnicode != nil {
		font.toUnicode = core.TraceToDirectObject(toUnicode)
		codemap, err := toUnicodeToCmap(font.toUnicode, font)
		if err != nil {
			return nil, nil, err
		}
		font.toUnicodeCmap = codemap
	}

	return d, font, nil
}

// toUnicodeToCmap returns a CMap of `toUnicode` if it exists.
func toUnicodeToCmap(toUnicode core.PdfObject, font *fontCommon) (*cmap.CMap, error) {
	toUnicodeStream, ok := core.GetStream(toUnicode)
	if !ok {
		common.Log.Debug("ERROR: toUnicodeToCmap: Not a stream (%T)", toUnicode)
		return nil, core.ErrTypeError
	}
	data, err := core.DecodeStream(toUnicodeStream)
	if err != nil {
		return nil, err
	}

	cm, err := cmap.LoadCmapFromData(data, !font.isCIDFont())
	if err != nil {
		// Show the object number of the bad cmap to help with debugging.
		common.Log.Debug("ERROR: ObjectNumber=%d err=%v", toUnicodeStream.ObjectNumber, err)
	}
	return cm, err
}

// 9.8.2 Font Descriptor Flags (page 283)
const (
	fontFlagFixedPitch  = 0x00001
	fontFlagSerif       = 0x00002
	fontFlagSymbolic    = 0x00004
	fontFlagScript      = 0x00008
	fontFlagNonsymbolic = 0x00020
	fontFlagItalic      = 0x00040
	fontFlagAllCap      = 0x10000
	fontFlagSmallCap    = 0x20000
	fontFlagForceBold   = 0x40000
)

// PdfFontDescriptor specifies metrics and other attributes of a font and can refer to a FontFile
// for embedded fonts.
// 9.8 Font Descriptors (page 281)
type PdfFontDescriptor struct {
	FontName     core.PdfObject
	FontFamily   core.PdfObject
	FontStretch  core.PdfObject
	FontWeight   core.PdfObject
	Flags        core.PdfObject
	FontBBox     core.PdfObject
	ItalicAngle  core.PdfObject
	Ascent       core.PdfObject
	Descent      core.PdfObject
	Leading      core.PdfObject
	CapHeight    core.PdfObject
	XHeight      core.PdfObject
	StemV        core.PdfObject
	StemH        core.PdfObject
	AvgWidth     core.PdfObject
	MaxWidth     core.PdfObject
	MissingWidth core.PdfObject
	FontFile     core.PdfObject // PFB
	FontFile2    core.PdfObject // TTF
	FontFile3    core.PdfObject // OTF / CFF
	CharSet      core.PdfObject

	flags        int
	missingWidth float64
	*fontFile
	fontFile2 *fonts.TtfType

	// Additional entries for CIDFonts
	Style  core.PdfObject
	Lang   core.PdfObject
	FD     core.PdfObject
	CIDSet core.PdfObject

	// Container.
	container *core.PdfIndirectObject
}

// GetDescent returns the Descent of the font `descriptor`.
func (descriptor *PdfFontDescriptor) GetDescent() (float64, error) {
	return core.GetNumberAsFloat(descriptor.Descent)
}

// GetAscent returns the Ascent of the font `descriptor`.
func (descriptor *PdfFontDescriptor) GetAscent() (float64, error) {
	return core.GetNumberAsFloat(descriptor.Ascent)
}

// GetCapHeight returns the CapHeight of the font `descriptor`.
func (descriptor *PdfFontDescriptor) GetCapHeight() (float64, error) {
	return core.GetNumberAsFloat(descriptor.CapHeight)
}

// String returns a string describing the font descriptor.
func (descriptor *PdfFontDescriptor) String() string {
	parts := []string{}
	if descriptor.FontName != nil {
		parts = append(parts, descriptor.FontName.String())
	}
	if descriptor.FontFamily != nil {
		parts = append(parts, descriptor.FontFamily.String())
	}
	if descriptor.fontFile != nil {
		parts = append(parts, descriptor.fontFile.String())
	}
	if descriptor.fontFile2 != nil {
		parts = append(parts, descriptor.fontFile2.String())
	}
	parts = append(parts, fmt.Sprintf("FontFile3=%t", descriptor.FontFile3 != nil))

	return fmt.Sprintf("FONT_DESCRIPTOR{%s}", strings.Join(parts, ", "))
}

// newPdfFontDescriptorFromPdfObject loads the font descriptor from a core.PdfObject.  Can either be a
// *PdfIndirectObject or a *core.PdfObjectDictionary.
func newPdfFontDescriptorFromPdfObject(obj core.PdfObject) (*PdfFontDescriptor, error) {
	descriptor := &PdfFontDescriptor{}

	if ind, is := obj.(*core.PdfIndirectObject); is {
		descriptor.container = ind
		obj = ind.PdfObject
	}

	d, ok := obj.(*core.PdfObjectDictionary)
	if !ok {
		common.Log.Debug("ERROR: FontDescriptor not given by a dictionary (%T)", obj)
		return nil, core.ErrTypeError
	}

	if obj := d.Get("FontName"); obj != nil {
		descriptor.FontName = obj
	} else {
		common.Log.Debug("Incompatibility: FontName (Required) missing")
	}
	fontname, _ := core.GetName(descriptor.FontName)

	if obj := d.Get("Type"); obj != nil {
		oname, is := obj.(*core.PdfObjectName)
		if !is || string(*oname) != "FontDescriptor" {
			common.Log.Debug("Incompatibility: Font descriptor Type invalid (%T) font=%q %T",
				obj, fontname, descriptor.FontName)
		}
	} else {
		common.Log.Trace("Incompatibility: Type (Required) missing. font=%q %T",
			fontname, descriptor.FontName)
	}

	descriptor.FontFamily = d.Get("FontFamily")
	descriptor.FontStretch = d.Get("FontStretch")
	descriptor.FontWeight = d.Get("FontWeight")
	descriptor.Flags = d.Get("Flags")
	descriptor.FontBBox = d.Get("FontBBox")
	descriptor.ItalicAngle = d.Get("ItalicAngle")
	descriptor.Ascent = d.Get("Ascent")
	descriptor.Descent = d.Get("Descent")
	descriptor.Leading = d.Get("Leading")
	descriptor.CapHeight = d.Get("CapHeight")
	descriptor.XHeight = d.Get("XHeight")
	descriptor.StemV = d.Get("StemV")
	descriptor.StemH = d.Get("StemH")
	descriptor.AvgWidth = d.Get("AvgWidth")
	descriptor.MaxWidth = d.Get("MaxWidth")
	descriptor.MissingWidth = d.Get("MissingWidth")
	descriptor.FontFile = d.Get("FontFile")
	descriptor.FontFile2 = d.Get("FontFile2")
	descriptor.FontFile3 = d.Get("FontFile3")
	descriptor.CharSet = d.Get("CharSet")
	descriptor.Style = d.Get("Style")
	descriptor.Lang = d.Get("Lang")
	descriptor.FD = d.Get("FD")
	descriptor.CIDSet = d.Get("CIDSet")

	if descriptor.Flags != nil {
		if flags, ok := core.GetIntVal(descriptor.Flags); ok {
			descriptor.flags = flags
		}
	}
	if descriptor.MissingWidth != nil {
		if missingWidth, err := core.GetNumberAsFloat(descriptor.MissingWidth); err == nil {
			descriptor.missingWidth = missingWidth
		}
	}

	if descriptor.FontFile != nil {
		fontFile, err := newFontFileFromPdfObject(descriptor.FontFile)
		if err != nil {
			return descriptor, err
		}
		common.Log.Trace("fontFile=%s", fontFile)
		descriptor.fontFile = fontFile
	}
	if descriptor.FontFile2 != nil {
		fontFile2, err := fonts.NewFontFile2FromPdfObject(descriptor.FontFile2)
		if err != nil {
			return descriptor, err
		}
		common.Log.Trace("fontFile2=%s", fontFile2.String())
		descriptor.fontFile2 = &fontFile2
	}
	return descriptor, nil
}

// ToPdfObject returns the PdfFontDescriptor as a PDF dictionary inside an indirect object.
func (this *PdfFontDescriptor) ToPdfObject() core.PdfObject {
	d := core.MakeDict()
	if this.container == nil {
		this.container = &core.PdfIndirectObject{}
	}
	this.container.PdfObject = d

	d.Set("Type", core.MakeName("FontDescriptor"))

	if this.FontName != nil {
		d.Set("FontName", this.FontName)
	}

	if this.FontFamily != nil {
		d.Set("FontFamily", this.FontFamily)
	}

	if this.FontStretch != nil {
		d.Set("FontStretch", this.FontStretch)
	}

	if this.FontWeight != nil {
		d.Set("FontWeight", this.FontWeight)
	}

	if this.Flags != nil {
		d.Set("Flags", this.Flags)
	}

	if this.FontBBox != nil {
		d.Set("FontBBox", this.FontBBox)
	}

	if this.ItalicAngle != nil {
		d.Set("ItalicAngle", this.ItalicAngle)
	}

	if this.Ascent != nil {
		d.Set("Ascent", this.Ascent)
	}

	if this.Descent != nil {
		d.Set("Descent", this.Descent)
	}

	if this.Leading != nil {
		d.Set("Leading", this.Leading)
	}

	if this.CapHeight != nil {
		d.Set("CapHeight", this.CapHeight)
	}

	if this.XHeight != nil {
		d.Set("XHeight", this.XHeight)
	}

	if this.StemV != nil {
		d.Set("StemV", this.StemV)
	}

	if this.StemH != nil {
		d.Set("StemH", this.StemH)
	}

	if this.AvgWidth != nil {
		d.Set("AvgWidth", this.AvgWidth)
	}

	if this.MaxWidth != nil {
		d.Set("MaxWidth", this.MaxWidth)
	}

	if this.MissingWidth != nil {
		d.Set("MissingWidth", this.MissingWidth)
	}

	if this.FontFile != nil {
		d.Set("FontFile", this.FontFile)
	}

	if this.FontFile2 != nil {
		d.Set("FontFile2", this.FontFile2)
	}

	if this.FontFile3 != nil {
		d.Set("FontFile3", this.FontFile3)
	}

	if this.CharSet != nil {
		d.Set("CharSet", this.CharSet)
	}

	if this.Style != nil {
		d.Set("FontName", this.FontName)
	}

	if this.Lang != nil {
		d.Set("Lang", this.Lang)
	}

	if this.FD != nil {
		d.Set("FD", this.FD)
	}

	if this.CIDSet != nil {
		d.Set("CIDSet", this.CIDSet)
	}

	return this.container
}<|MERGE_RESOLUTION|>--- conflicted
+++ resolved
@@ -415,12 +415,9 @@
 }
 
 // CharcodesToUnicode converts the character codes `charcodes` to a slice of unicode strings.
-<<<<<<< HEAD
 // How it works:
 //  1) Use the ToUnicode CMap if there is one.
 //  2) Use the underlying font's encoding.
-=======
->>>>>>> 2b1c796a
 // TODO(peterwilliams97): Remove int returns.
 func (font PdfFont) CharcodesToUnicode(charcodes []uint16) ([]string, int, int) {
 	charstrings := make([]string, 0, len(charcodes))
@@ -511,7 +508,6 @@
 }
 
 // GetCharMetrics returns the char metrics for character code `code`.
-<<<<<<< HEAD
 // How it works:
 //  1) It calls the GetCharMetrics function for the underlying font, either a simple font or
 //     a Type0 font. The underlying font GetCharMetrics() functions do direct charcode ➞  metrics
@@ -521,17 +517,14 @@
 //  3) If there is no /MissingWidth then a failure is returned.
 // TODO(peterwilliams97) There is nothing callers can do if no CharMetrics are found so we might as
 //                       well give them 0 width. There is no need for the bool return.
+// TODO(gunnsth): Reconsider whether needed or if can map via GlyphName.
 func (font PdfFont) GetCharMetrics(code uint16) (fonts.CharMetrics, bool) {
 	var nometrics fonts.CharMetrics
 
 	// XXX(peterwilliams97) pdfFontType0.GetCharMetrics() calls pdfCIDFontType2.GetCharMetrics()
 	// through this function. Would it be more straightforward for pdfFontType0.GetCharMetrics() to
 	// call pdfCIDFontType0.GetCharMetrics() and pdfCIDFontType2.GetCharMetrics() directly?
-=======
-// TODO(gunnsth): Reconsider whether needed or if can map via GlyphName.
-func (font PdfFont) GetCharMetrics(code uint16) (fonts.CharMetrics, bool) {
-	var nometrics fonts.CharMetrics
->>>>>>> 2b1c796a
+
 	switch t := font.context.(type) {
 	case *pdfFontSimple:
 		if m, ok := t.GetCharMetrics(code); ok {
@@ -550,22 +543,15 @@
 			return m, ok
 		}
 	default:
-<<<<<<< HEAD
 		common.Log.Debug("ERROR: GetCharMetrics not implemented for font type=%T.", font.context)
-=======
-		common.Log.Debug("ERROR: GetCharMetrics Not implemented for font type=%T", font.context)
->>>>>>> 2b1c796a
 		return nometrics, false
 	}
 
 	if descriptor, err := font.GetFontDescriptor(); err == nil && descriptor != nil {
 		return fonts.CharMetrics{Wx: descriptor.missingWidth}, true
 	}
-<<<<<<< HEAD
 
 	common.Log.Debug("GetCharMetrics: No metrics for font=%s", font)
-=======
->>>>>>> 2b1c796a
 	return nometrics, false
 }
 
